# Copyright 2024 Canonical Ltd.
# See LICENSE file for licensing details.
"""## Overview.

This document explains how to integrate with the Tempo charm for the purpose of pushing traces to a
tracing endpoint provided by Tempo. It also explains how alternative implementations of the Tempo charm
may maintain the same interface and be backward compatible with all currently integrated charms.

## Requirer Library Usage

Charms seeking to push traces to Tempo, must do so using the `TracingEndpointRequirer`
object from this charm library. For the simplest use cases, using the `TracingEndpointRequirer`
object only requires instantiating it, typically in the constructor of your charm. The
`TracingEndpointRequirer` constructor requires the name of the relation over which a tracing endpoint
 is exposed by the Tempo charm. This relation must use the
`tracing` interface.
 The `TracingEndpointRequirer` object may be instantiated as follows

    from charms.tempo_k8s.v1.tracing import TracingEndpointRequirer

    def __init__(self, *args):
        super().__init__(*args)
        # ...
        self.tracing = TracingEndpointRequirer(self)
        # ...

Note that the first argument (`self`) to `TracingEndpointRequirer` is always a reference to the
parent charm.

Units of provider charms obtain the tempo endpoint to which they will push their traces by using one
of these  `TracingEndpointRequirer` attributes, depending on which protocol they support:
- otlp_grpc_endpoint
- otlp_http_endpoint
- zipkin_endpoint
- tempo_endpoint

## Requirer Library Usage

The `TracingEndpointProvider` object may be used by charms to manage relations with their
trace sources. For this purposes a Tempo-like charm needs to do two things

1. Instantiate the `TracingEndpointProvider` object by providing it a
reference to the parent (Tempo) charm and optionally the name of the relation that the Tempo charm
uses to interact with its trace sources. This relation must conform to the `tracing` interface
and it is strongly recommended that this relation be named `tracing` which is its
default value.

For example a Tempo charm may instantiate the `TracingEndpointProvider` in its constructor as
follows

    from charms.tempo_k8s.v1.tracing import TracingEndpointProvider

    def __init__(self, *args):
        super().__init__(*args)
        # ...
        self.tracing = TracingEndpointProvider(self)
        # ...



"""  # noqa: W505
import json
import logging
from typing import (
    TYPE_CHECKING,
    Any,
    Dict,
    List,
    Literal,
    MutableMapping,
    Optional,
    Tuple,
    cast,
)

import pydantic
from ops.charm import (
    CharmBase,
    CharmEvents,
    RelationBrokenEvent,
    RelationEvent,
    RelationRole,
)
from ops.framework import EventSource, Object
from ops.model import ModelError, Relation
from pydantic import BaseModel, ConfigDict

# The unique Charmhub library identifier, never change it
LIBID = "12977e9aa0b34367903d8afeb8c3d85d"

# Increment this major API version when introducing breaking changes
LIBAPI = 1

# Increment this PATCH version before using `charmcraft publish-lib` or reset
# to 0 if you are raising the major API version
<<<<<<< HEAD
LIBPATCH = 5
=======
LIBPATCH = 4
>>>>>>> 9f7580e9

PYDEPS = ["pydantic>=2"]

logger = logging.getLogger(__name__)

DEFAULT_RELATION_NAME = "tracing"
RELATION_INTERFACE_NAME = "tracing"

IngesterProtocol = Literal[
    "otlp_grpc", "otlp_http", "zipkin", "tempo", "jaeger_http_thrift", "jaeger_grpc"
]

RawIngester = Tuple[IngesterProtocol, int, str]
BUILTIN_JUJU_KEYS = {"ingress-address", "private-address", "egress-subnets"}


class TracingError(RuntimeError):
    """Base class for custom errors raised by this library."""


class DataValidationError(TracingError):
    """Raised when data validation fails on IPU relation data."""


class AmbiguousRelationUsageError(TracingError):
    """Raised when one wrongly assumes that there can only be one relation on an endpoint."""


class DatabagModel(BaseModel):
    """Base databag model."""

    model_config = ConfigDict(
        # ignore extra fields in config
        extra="ignore",
        # Allow instantiating this class by field name (instead of forcing alias).
        populate_by_name=True,
        # Custom config key: whether to nest the whole datastructure (as json)
        # under a field or spread it out at the toplevel.
        _NEST_UNDER=None,
    )  # type: ignore
    """Pydantic config."""

    @classmethod
    def load(cls, databag: MutableMapping):
        """Load this model from a Juju databag."""
        nest_under = cls.model_config.get("_NEST_UNDER")
        if nest_under:
            return cls.parse_obj(json.loads(databag[nest_under]))

        try:
            data = {k: json.loads(v) for k, v in databag.items() if k not in BUILTIN_JUJU_KEYS}
        except json.JSONDecodeError as e:
            msg = f"invalid databag contents: expecting json. {databag}"
            logger.error(msg)
            raise DataValidationError(msg) from e

        try:
            return cls.parse_raw(json.dumps(data))  # type: ignore
        except pydantic.ValidationError as e:
            if not data:
                # databag is empty; this is usually expected
                raise DataValidationError("empty databag")

            msg = f"failed to validate databag contents: {data!r} as {cls}"
            logger.debug(msg, exc_info=True)
            raise DataValidationError(msg) from e

    def dump(self, databag: Optional[MutableMapping] = None, clear: bool = True):
        """Write the contents of this model to Juju databag.

        :param databag: the databag to write the data to.
        :param clear: ensure the databag is cleared before writing it.
        """
        if clear and databag:
            databag.clear()

        if databag is None:
            databag = {}
        nest_under = self.model_config.get("_NEST_UNDER")
        if nest_under:
            databag[nest_under] = self.json(exclude_none=True)

        dct = self.model_dump()
        for key, field in self.model_fields.items():  # type: ignore
            value = dct[key]
            databag[field.alias or key] = json.dumps(value)

        return databag


# todo use models from charm-relation-interfaces
class Ingester(BaseModel):  # noqa: D101
    """Ingester data structure."""

    protocol: IngesterProtocol
    port: int
    path: Optional[str] = None


class TracingProviderAppData(DatabagModel):  # noqa: D101
    """Application databag model for the tracing provider."""

    host: str
    ingesters: List[Ingester]


class _AutoSnapshotEvent(RelationEvent):
    __args__: Tuple[str, ...] = ()
    __optional_kwargs__: Dict[str, Any] = {}

    @classmethod
    def __attrs__(cls):
        return cls.__args__ + tuple(cls.__optional_kwargs__.keys())

    def __init__(self, handle, relation, *args, **kwargs):
        super().__init__(handle, relation)

        if not len(self.__args__) == len(args):
            raise TypeError("expected {} args, got {}".format(len(self.__args__), len(args)))

        for attr, obj in zip(self.__args__, args):
            setattr(self, attr, obj)
        for attr, default in self.__optional_kwargs__.items():
            obj = kwargs.get(attr, default)
            setattr(self, attr, obj)

    def snapshot(self) -> dict:
        dct = super().snapshot()
        for attr in self.__attrs__():
            obj = getattr(self, attr)
            try:
                dct[attr] = obj
            except ValueError as e:
                raise ValueError(
                    "cannot automagically serialize {}: "
                    "override this method and do it "
                    "manually.".format(obj)
                ) from e

        return dct

    def restore(self, snapshot: dict) -> None:
        super().restore(snapshot)
        for attr, obj in snapshot.items():
            setattr(self, attr, obj)


class RelationNotFoundError(Exception):
    """Raised if no relation with the given name is found."""

    def __init__(self, relation_name: str):
        self.relation_name = relation_name
        self.message = "No relation named '{}' found".format(relation_name)
        super().__init__(self.message)


class RelationInterfaceMismatchError(Exception):
    """Raised if the relation with the given name has an unexpected interface."""

    def __init__(
        self,
        relation_name: str,
        expected_relation_interface: str,
        actual_relation_interface: str,
    ):
        self.relation_name = relation_name
        self.expected_relation_interface = expected_relation_interface
        self.actual_relation_interface = actual_relation_interface
        self.message = (
            "The '{}' relation has '{}' as interface rather than the expected '{}'".format(
                relation_name, actual_relation_interface, expected_relation_interface
            )
        )

        super().__init__(self.message)


class RelationRoleMismatchError(Exception):
    """Raised if the relation with the given name has a different role than expected."""

    def __init__(
        self,
        relation_name: str,
        expected_relation_role: RelationRole,
        actual_relation_role: RelationRole,
    ):
        self.relation_name = relation_name
        self.expected_relation_interface = expected_relation_role
        self.actual_relation_role = actual_relation_role
        self.message = "The '{}' relation has role '{}' rather than the expected '{}'".format(
            relation_name, repr(actual_relation_role), repr(expected_relation_role)
        )

        super().__init__(self.message)


def _validate_relation_by_interface_and_direction(
    charm: CharmBase,
    relation_name: str,
    expected_relation_interface: str,
    expected_relation_role: RelationRole,
):
    """Validate a relation.

    Verifies that the `relation_name` provided: (1) exists in metadata.yaml,
    (2) declares as interface the interface name passed as `relation_interface`
    and (3) has the right "direction", i.e., it is a relation that `charm`
    provides or requires.

    Args:
        charm: a `CharmBase` object to scan for the matching relation.
        relation_name: the name of the relation to be verified.
        expected_relation_interface: the interface name to be matched by the
            relation named `relation_name`.
        expected_relation_role: whether the `relation_name` must be either
            provided or required by `charm`.

    Raises:
        RelationNotFoundError: If there is no relation in the charm's metadata.yaml
            with the same name as provided via `relation_name` argument.
        RelationInterfaceMismatchError: The relation with the same name as provided
            via `relation_name` argument does not have the same relation interface
            as specified via the `expected_relation_interface` argument.
        RelationRoleMismatchError: If the relation with the same name as provided
            via `relation_name` argument does not have the same role as specified
            via the `expected_relation_role` argument.
    """
    if relation_name not in charm.meta.relations:
        raise RelationNotFoundError(relation_name)

    relation = charm.meta.relations[relation_name]

    # fixme: why do we need to cast here?
    actual_relation_interface = cast(str, relation.interface_name)

    if actual_relation_interface != expected_relation_interface:
        raise RelationInterfaceMismatchError(
            relation_name, expected_relation_interface, actual_relation_interface
        )

    if expected_relation_role is RelationRole.provides:
        if relation_name not in charm.meta.provides:
            raise RelationRoleMismatchError(
                relation_name, RelationRole.provides, RelationRole.requires
            )
    elif expected_relation_role is RelationRole.requires:
        if relation_name not in charm.meta.requires:
            raise RelationRoleMismatchError(
                relation_name, RelationRole.requires, RelationRole.provides
            )
    else:
        raise TypeError("Unexpected RelationDirection: {}".format(expected_relation_role))


class TracingEndpointProvider(Object):
    """Class representing a trace ingester service."""

    def __init__(
        self,
        charm: CharmBase,
        host: str,
        ingesters: List[RawIngester],
        relation_name: str = DEFAULT_RELATION_NAME,
    ):
        """Initialize.

        Args:
            charm: a `CharmBase` instance that manages this instance of the Tempo service.
            relation_name: an optional string name of the relation between `charm`
                and the Tempo charmed service. The default is "tracing".

        Raises:
            RelationNotFoundError: If there is no relation in the charm's metadata.yaml
                with the same name as provided via `relation_name` argument.
            RelationInterfaceMismatchError: The relation with the same name as provided
                via `relation_name` argument does not have the `tracing` relation
                interface.
            RelationRoleMismatchError: If the relation with the same name as provided
                via `relation_name` argument does not have the `RelationRole.requires`
                role.
        """
        _validate_relation_by_interface_and_direction(
            charm, relation_name, RELATION_INTERFACE_NAME, RelationRole.provides
        )

        super().__init__(charm, relation_name)
        self._charm = charm
        self._host = host
        self._ingesters = ingesters
        self._relation_name = relation_name
        events = self._charm.on[relation_name]
        self.framework.observe(events.relation_created, self._on_relation_event)
        self.framework.observe(events.relation_joined, self._on_relation_event)

    def _on_relation_event(self, _):
        # Generic relation event handler.

        try:
            if self._charm.unit.is_leader():
                for relation in self._charm.model.relations[self._relation_name]:
                    TracingProviderAppData(
                        host=self._host,
                        ingesters=[
                            Ingester(port=port, protocol=protocol, path=path)
                            for protocol, port, path in self._ingesters
                        ],
                    ).dump(relation.data[self._charm.app])

        except ModelError as e:
            # args are bytes
            msg = e.args[0]
            if isinstance(msg, bytes):
                if msg.startswith(
                    b"ERROR cannot read relation application settings: permission denied"
                ):
                    logger.error(
                        f"encountered error {e} while attempting to update_relation_data."
                        f"The relation must be gone."
                    )
                    return
            raise


class EndpointRemovedEvent(RelationBrokenEvent):
    """Event representing a change in one of the ingester endpoints."""


class EndpointChangedEvent(_AutoSnapshotEvent):
    """Event representing a change in one of the ingester endpoints."""

    __args__ = ("host", "_ingesters")

    if TYPE_CHECKING:
        host = ""  # type: str
        _ingesters = []  # type: List[dict]

    @property
    def ingesters(self) -> List[Ingester]:
        """Cast ingesters back from dict."""
        return [Ingester(**i) for i in self._ingesters]


class TracingEndpointEvents(CharmEvents):
    """TracingEndpointRequirer events."""

    endpoint_changed = EventSource(EndpointChangedEvent)
    endpoint_removed = EventSource(EndpointRemovedEvent)


class TracingEndpointRequirer(Object):
    """A tracing endpoint for Tempo."""

    on = TracingEndpointEvents()  # type: ignore

    def __init__(
        self,
        charm: CharmBase,
        relation_name: str = DEFAULT_RELATION_NAME,
    ):
        """Construct a tracing requirer for a Tempo charm.

        If your application supports pushing traces to a distributed tracing backend, the
        `TracingEndpointRequirer` object enables your charm to easily access endpoint information
        exchanged over a `tracing` relation interface.

        Args:
            charm: a `CharmBase` object that manages this
                `TracingEndpointRequirer` object. Typically, this is `self` in the instantiating
                class.
            relation_name: an optional string name of the relation between `charm`
                and the Tempo charmed service. The default is "tracing". It is strongly
                advised not to change the default, so that people deploying your charm will have a
                consistent experience with all other charms that provide tracing endpoints.

        Raises:
            RelationNotFoundError: If there is no relation in the charm's metadata.yaml
                with the same name as provided via `relation_name` argument.
            RelationInterfaceMismatchError: The relation with the same name as provided
                via `relation_name` argument does not have the `tracing` relation
                interface.
            RelationRoleMismatchError: If the relation with the same name as provided
                via `relation_name` argument does not have the `RelationRole.provides`
                role.
        """
        _validate_relation_by_interface_and_direction(
            charm, relation_name, RELATION_INTERFACE_NAME, RelationRole.requires
        )

        super().__init__(charm, relation_name)

        self._is_single_endpoint = charm.meta.relations[relation_name].limit == 1

        self._charm = charm
        self._relation_name = relation_name

        events = self._charm.on[self._relation_name]
        self.framework.observe(events.relation_changed, self._on_tracing_relation_changed)
        self.framework.observe(events.relation_broken, self._on_tracing_relation_broken)

    @property
    def relations(self) -> List[Relation]:
        """The tracing relations associated with this endpoint."""
        return self._charm.model.relations[self._relation_name]

    @property
    def _relation(self) -> Optional[Relation]:
        """If this wraps a single endpoint, the relation bound to it, if any."""
        if not self._is_single_endpoint:
            objname = type(self).__name__
            raise AmbiguousRelationUsageError(
                f"This {objname} wraps a {self._relation_name} endpoint that has "
                "limit != 1. We can't determine what relation, of the possibly many, you are "
                f"talking about. Please pass a relation instance while calling {objname}, "
                "or set limit=1 in the charm metadata."
            )
        relations = self.relations
        return relations[0] if relations else None

    def is_ready(self, relation: Optional[Relation] = None):
        """Is this endpoint ready?"""
        relation = relation or self._relation
        if not relation:
            logger.debug(f"no relation on {self._relation_name !r}: tracing not ready")
            return False
        if relation.data is None:
            logger.error(f"relation data is None for {relation}")
            return False
        if not relation.app:
            logger.error(f"{relation} event received but there is no relation.app")
            return False
        try:
            TracingProviderAppData.load(relation.data[relation.app])
        except (json.JSONDecodeError, pydantic.ValidationError, DataValidationError):
            logger.info(f"failed validating relation data for {relation}")
            return False
        return True

    def _on_tracing_relation_changed(self, event):
        """Notify the providers that there is new endpoint information available."""
        relation = event.relation
        if not self.is_ready(relation):
            self.on.endpoint_removed.emit(relation)  # type: ignore
            return

        data = TracingProviderAppData.load(relation.data[relation.app])
        self.on.endpoint_changed.emit(relation, data.host, [i.dict() for i in data.ingesters])  # type: ignore

    def _on_tracing_relation_broken(self, event: RelationBrokenEvent):
        """Notify the providers that the endpoint is broken."""
        relation = event.relation
        self.on.endpoint_removed.emit(relation)  # type: ignore

    def get_all_endpoints(
        self, relation: Optional[Relation] = None
    ) -> Optional[TracingProviderAppData]:
        """Unmarshalled relation data."""
        relation = relation or self._relation
        if not self.is_ready(relation):
            return
        return TracingProviderAppData.load(relation.data[relation.app])  # type: ignore

    def _get_ingester(
        self, relation: Optional[Relation], protocol: IngesterProtocol, ssl: bool = False
    ):
        app_data = self.get_all_endpoints(relation)
        if not app_data:
            return None
        receivers: List[Ingester] = list(
            filter(lambda i: i.protocol == protocol, app_data.ingesters)
        )
        if not receivers:
            logger.error(f"no receiver found with protocol={protocol!r}")
            return
        if len(receivers) > 1:
            logger.error(
                f"too many receivers with protocol={protocol!r}; using first one. Found: {receivers}"
            )
            return

        receiver = receivers[0]
        # FIXME: when to use https? ASSUME HTTP
        base_url = f"http://{app_data.host}:{receiver.port}"

        if receiver.protocol.endswith("grpc"):
            # TCP protocols don't want an http/https scheme prefix
            base_url = base_url.split("://")[1]

<<<<<<< HEAD
        return f"{base_url}"
=======
        suffix = receiver.path or ""
        return f"{base_url}{suffix}"
>>>>>>> 9f7580e9

    def otlp_grpc_endpoint(self, relation: Optional[Relation] = None) -> Optional[str]:
        """Ingester endpoint for the ``otlp_grpc`` protocol."""
        return self._get_ingester(relation or self._relation, protocol="otlp_grpc")

    def otlp_http_endpoint(
        self, relation: Optional[Relation] = None, ssl: bool = False
    ) -> Optional[str]:
        """Ingester endpoint for the ``otlp_http`` protocol.

        The provided endpoint does not contain the endpoint suffix. If the instrumenting library needs the full path,
        your endpoint code needs to add the ``/v1/traces`` suffix.
        """
        return self._get_ingester(relation or self._relation, protocol="otlp_http", ssl=ssl)

    def zipkin_endpoint(
        self, relation: Optional[Relation] = None, ssl: bool = False
    ) -> Optional[str]:
        """Ingester endpoint for the ``zipkin`` protocol.

        The provided endpoint does not contain the endpoint suffix. If the instrumenting library needs the full path,
        your endpoint code needs to add the ``/api/v2/spans`` suffix.
        """
        return self._get_ingester(relation or self._relation, protocol="zipkin", ssl=ssl)

    def tempo_endpoint(
        self, relation: Optional[Relation] = None, ssl: bool = False
    ) -> Optional[str]:
        """Ingester endpoint for the ``tempo`` protocol."""
        return self._get_ingester(relation or self._relation, protocol="tempo", ssl=ssl)

    def jaeger_http_thrift_endpoint(
        self, relation: Optional[Relation] = None, ssl: bool = False
    ) -> Optional[str]:
        """Ingester endpoint for the ``jaeger_http_thrift`` protocol.

        The provided endpoint does not contain the endpoint suffix. If the instrumenting library needs the full path,
        your endpoint code needs to add the ``/api/traces`` suffix.
        """
        return self._get_ingester(relation or self._relation, "jaeger_http_thrift", ssl=ssl)

    def jaeger_grpc_endpoint(self, relation: Optional[Relation] = None) -> Optional[str]:
        """Ingester endpoint for the ``jaeger_grpc`` protocol."""
        return self._get_ingester(relation or self._relation, "jaeger_grpc")<|MERGE_RESOLUTION|>--- conflicted
+++ resolved
@@ -93,11 +93,7 @@
 
 # Increment this PATCH version before using `charmcraft publish-lib` or reset
 # to 0 if you are raising the major API version
-<<<<<<< HEAD
 LIBPATCH = 5
-=======
-LIBPATCH = 4
->>>>>>> 9f7580e9
 
 PYDEPS = ["pydantic>=2"]
 
@@ -585,12 +581,7 @@
             # TCP protocols don't want an http/https scheme prefix
             base_url = base_url.split("://")[1]
 
-<<<<<<< HEAD
         return f"{base_url}"
-=======
-        suffix = receiver.path or ""
-        return f"{base_url}{suffix}"
->>>>>>> 9f7580e9
 
     def otlp_grpc_endpoint(self, relation: Optional[Relation] = None) -> Optional[str]:
         """Ingester endpoint for the ``otlp_grpc`` protocol."""
