--- conflicted
+++ resolved
@@ -450,12 +450,7 @@
 from urllib.error import HTTPError
 
 import yaml
-<<<<<<< HEAD
-from charms.loki_k8s.v0.loki_push_api import MultipleContainersFoundError
-from charms.observability_libs.v0.juju_topology import JujuTopology
-=======
 from cosl import JujuTopology
->>>>>>> 23fe4d64
 from ops.charm import (
     CharmBase,
     HookEvent,
