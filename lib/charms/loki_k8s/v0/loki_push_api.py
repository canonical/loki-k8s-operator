--- conflicted
+++ resolved
@@ -438,12 +438,9 @@
 import json
 import logging
 import os
-<<<<<<< HEAD
 import re
 import typing
-=======
 import platform
->>>>>>> 464e65eb
 from collections import OrderedDict
 from copy import deepcopy
 from gzip import GzipFile
