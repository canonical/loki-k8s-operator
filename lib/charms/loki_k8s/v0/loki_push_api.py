--- conflicted
+++ resolved
@@ -1410,51 +1410,6 @@
             log_msg = "Checking alert rules: Ok"
             logger.debug(log_msg)
             self.on.loki_push_api_alert_rules_changed.emit(message=log_msg)
-<<<<<<< HEAD
-            return True
-
-    @property
-    def _promtail_binary_url(self) -> dict:
-        """URL from which Promtail binary can be downloaded."""
-        return {"promtail_binary_zip_url": PROMTAIL_BINARY_GZIP_URL}
-
-    @property
-    def unit_ip(self) -> str:
-        """Returns unit's IP."""
-        bind_address = ""
-        if self._charm.model.relations[self._relation_name]:
-            relation = self._charm.model.relations[self._relation_name][0]
-            bind_address = relation.data[self._charm.unit].get("public_address", "")
-
-        if bind_address:
-            return str(bind_address)
-        logger.warning("No address found")
-        return ""
-
-    def _remove_alert_rules_files(self, container: Container) -> None:
-        """Remove alert rules files from workload container.
-
-        Args:
-            container: Container which has alert rules files to be deleted
-        """
-        if not container.can_connect():
-            return
-
-        files = container.list_files(self._rules_dir)
-        logger.debug("Previous Alert rules files deleted")
-        for f in files:
-            logger.debug("Removing file... %s", f.path)
-            container.remove_path(f.path)
-
-    def _generate_alert_rules_files(self, container: Container) -> None:
-        """Generate and upload alert rules files.
-
-        Args:
-            container: Container into which alert rules files are going to be uploaded
-        """
-        if not container.can_connect():
-=======
->>>>>>> a7042138
             return
 
     @property
