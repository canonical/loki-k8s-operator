#!/usr/bin/env python3
# Copyright 2021 Canonical Ltd.
# See LICENSE file for licensing details.
#
# Learn more at: https://juju.is/docs/sdk

r"""## Overview.

This document explains how to use the two principal objects this library provides:

- `LokiPushApiProvider`: This object is meant to be used by any Charmed Operator that needs to
implement the provider side of the `loki_push_api` relation interface. For instance, a Loki charm.
The provider side of the relation represents the server side, to which logs are being pushed.

- `LokiPushApiConsumer`: This object is meant to be used by any Charmed Operator that needs to
send log to Loki by implementing the consumer side of the `loki_push_api` relation interface.
For instance, a Promtail or Grafana agent charm which needs to send logs to Loki.

- `LogProxyConsumer`: This object can be used by any Charmed Operator which needs to
send telemetry, such as logs, to Loki through a Log Proxy by implementing the consumer side of the
`loki_push_api` relation interface.

Filtering logs in Loki is largely performed on the basis of labels. In the Juju ecosystem, Juju
topology labels are used to uniquely identify the workload which generates telemetry like logs.

In order to be able to control the labels on the logs pushed this object adds a Pebble layer
that runs Promtail in the workload container, injecting Juju topology labels into the
logs on the fly.

## LokiPushApiProvider Library Usage

This object may be used by any Charmed Operator which implements the `loki_push_api` interface.
For instance, Loki or Grafana Agent.

For this purposes a charm needs to instantiate the `LokiPushApiProvider` object with one mandatory
and three optional arguments.

- `charm`: A reference to the parent (Loki) charm.

- `relation_name`: The name of the relation that the charm uses to interact
  with its clients, which implement `LokiPushApiConsumer` or `LogProxyConsumer`.

  If provided, this relation name must match a provided relation in metadata.yaml with the
  `loki_push_api` interface.

  Typically `LokiPushApiConsumer` use "logging" as a relation_name and `LogProxyConsumer` use
  "log_proxy".

  The default value of this arguments is "logging".

  An example of this in a `metadata.yaml` file should have the following section:

  ```yaml
  provides:
    logging:
      interface: loki_push_api
  ```

  For example, a Loki charm may instantiate the `LokiPushApiProvider` in its constructor as
  follows:

      from charms.loki_k8s.v0.loki_push_api import LokiPushApiProvider
      from loki_server import LokiServer
      ...

      class LokiOperatorCharm(CharmBase):
          ...

          def __init__(self, *args):
              super().__init__(*args)
              ...
              self._provide_loki()
              ...

          def _provide_loki(self):
              try:
                  version = self._loki_server.version
                  self.loki_provider = LokiPushApiProvider(self)
                  logger.debug("Loki Provider is available. Loki version: %s", version)
              except LokiServerNotReadyError as e:
                  self.unit.status = MaintenanceStatus(str(e))
              except LokiServerError as e:
                  self.unit.status = BlockedStatus(str(e))

  - `port`: Loki Push Api endpoint port. Default value: 3100.
  - `rules_dir`: Directory to store alert rules. Default value: "/loki/rules".


The `LokiPushApiProvider` object has several responsibilities:

1. Set the URL of the Loki Push API in the relation application data bag; the URL
   must be unique to all instances (e.g. using a load balancer).

2. Set the Promtail binary URL (`promtail_binary_zip_url`) so clients that use
   `LogProxyConsumer` object can downloaded and configure it.

3. Process the metadata of the consumer application, provided via the
   "metadata" field of the consumer data bag, which are used to annotate the
   alert rules (see next point). An example for "metadata" is the following:

    {'model': 'loki',
     'model_uuid': '0b7d1071-ded2-4bf5-80a3-10a81aeb1386',
     'application': 'promtail-k8s'
    }

4. Process alert rules set into the relation by the `LokiPushApiConsumer`
   objects, e.g.:

    '{
         "groups": [{
             "name": "loki_0b7d1071-ded2-4bf5-80a3-10a81aeb1386_promtail-k8s_alerts",
             "rules": [{
                 "alert": "HighPercentageError",
                 "expr": "sum(rate({app=\\"foo\\", env=\\"production\\"} |= \\"error\\" [5m]))
                          by (job) \\n  /\\nsum(rate({app=\\"foo\\", env=\\"production\\"}[5m]))
                          by (job)\\n  > 0.05
                          \\n", "for": "10m",
                 "labels": {
                     "severity": "page",
                     "juju_model": "loki",
                     "juju_model_uuid": "0b7d1071-ded2-4bf5-80a3-10a81aeb1386",
                     "juju_application": "promtail-k8s"
                },
                "annotations": {
                    "summary": "High request latency"
               }
             }]
         }]
     }'


Once these alert rules are sent over relation data, the `LokiPushApiProvider` object
stores these files in the directory `/loki/rules` inside the Loki charm container. After
storing alert rules files, the object will check alert rules by querying Loki API
endpoint: [`loki/api/v1/rules`](https://grafana.com/docs/loki/latest/api/#list-rule-groups).
If there are errors with alert rules a `loki_push_api_alert_rules_changed` event will
be emitted with `event.error=True`, in the other hand if there are no error a
`loki_push_api_alert_rules_changed` event will be emitted with `event.error=False`

This events should be observed in the charm that uses `LokiPushApiProvider`:

```python
    def __init__(self, *args):
        super().__init__(*args)
        ...
        self.loki_provider = LokiPushApiProvider(self)
        self.framework.observe(
            self.loki_provider.on.loki_push_api_alert_rules_changed,
            self._loki_push_api_alert_rules_changed,
        )

    def _loki_push_api_alert_rules_changed(self, event):
        if event.error:
            self.unit.status = BlockedStatus(event.message)
            return False

        ...

        self.unit.status = ActiveStatus()
```


## LokiPushApiConsumer Library Usage

This Loki charm interacts with its clients using the Loki charm library. Charms
seeking to send log to Loki, must do so using the `LokiPushApiConsumer` object from
this charm library.

For the simplest use cases, using the `LokiPushApiConsumer` object only requires
instantiating it, typically in the constructor of your charm (the one which
sends logs).

```python
from charms.loki_k8s.v0.loki_push_api import LokiPushApiConsumer

class LokiClientCharm(CharmBase):

    def __init__(self, *args):
        super().__init__(*args)
        ...
        self._loki_consumer = LokiPushApiConsumer(self)
```

The `LokiPushApiConsumer` constructor requires two things:

- A reference to the parent (LokiClientCharm) charm.

- Optionally, the name of the relation that the Loki charm uses to interact
  with its clients. If provided, this relation name must match a required
  relation in metadata.yaml with the `loki_push_api` interface.

  This argument is not required if your metadata.yaml has precisely one
  required relation in metadata.yaml with the `loki_push_api` interface, as the
  lib will automatically resolve the relation name inspecting the using the
  meta information of the charm

Any time the relation between a Loki provider charm and a Loki consumer charm is
established, a `LokiPushApiEndpointJoined` event is fired. In the consumer side
is it possible to observe this event with:

```python

self.framework.observe(
    self._loki_consumer.on.loki_push_api_endpoint_joined,
    self._on_loki_push_api_endpoint_joined,
)
```

Any time there are departures in relations between the consumer charm and Loki
the consumer charm is informed, through a `LokiPushApiEndpointDeparted` event, for instance:

```python
self.framework.observe(
    self._loki_consumer.on.loki_push_api_endpoint_departed,
    self._on_loki_push_api_endpoint_departed,
)
```

The consumer charm can then choose to update its configuration in both situations.

## LogProxyConsumer Library Usage

Let's say that we have a workload charm that produces logs and we need to send those logs to a
workload implementing the `loki_push_api` interface, such as `Loki` or `Grafana Agent`.

Adopting this object in a Charmed Operator consist of two steps:

1. Use the `LogProxyConsumer` class by instanting it in the `__init__` method of the charmed
   operator. There are two ways to get logs in to promtail. You can give it a list of files to read
   or you can write to it using the syslog protocol.

   For example:

   ```python
   from charms.loki_k8s.v0.loki_push_api import LogProxyConsumer

   ...

       def __init__(self, *args):
           ...
           self._log_proxy = LogProxyConsumer(
               charm=self, log_files=LOG_FILES, container_name=PEER, enable_syslog=True
           )

           self.framework.observe(
               self._log_proxy.on.promtail_digest_error,
               self._promtail_error,
           )

       def _promtail_error(self, event):
           logger.error(event.message)
           self.unit.status = BlockedStatus(event.message)
   ```

   Any time the relation between a provider charm and a LogProxy consumer charm is
   established, a `LogProxyEndpointJoined` event is fired. In the consumer side is it
   possible to observe this event with:

   ```python

   self.framework.observe(
       self._log_proxy.on.log_proxy_endpoint_joined,
       self._on_log_proxy_endpoint_joined,
   )
   ```

   Any time there are departures in relations between the consumer charm and the provider
   the consumer charm is informed, through a `LogProxyEndpointDeparted` event, for instance:

   ```python
   self.framework.observe(
       self._log_proxy.on.log_proxy_endpoint_departed,
       self._on_log_proxy_endpoint_departed,
   )
   ```

   The consumer charm can then choose to update its configuration in both situations.

   Note that:

   - `LOG_FILES` is a `list` containing the log files we want to send to `Loki` or
   `Grafana Agent`, for instance:

   ```python
   LOG_FILES = [
       "/var/log/apache2/access.log",
       "/var/log/alternatives.log",
   ]
   ```

   - `container_name` is the name of the container in which the application is running.
      If in the Pod there is only one container, this argument can be omitted.

   - You can configure your syslog software using `localhost` as the address and the method
     `LogProxyConsumer.syslog_port` to get the port, or, alternatively, if you are using rsyslog
     you may use the method `LogProxyConsumer.rsyslog_config()`.

2. Modify the `metadata.yaml` file to add:

   - The `log-proxy` relation in the `requires` section:
     ```yaml
     requires:
       log-proxy:
         interface: loki_push_api
         optional: true
     ```

Once the library is implemented in a Charmed Operator and a relation is established with
the charm that implements the `loki_push_api` interface, the library will inject a
Pebble layer that runs Promtail in the workload container to send logs.

By default, the promtail binary injected into the container will be downloaded from the internet.
If, for any reason, the container has limited network access, you may allow charm administrators
to provide their own promtail binary at runtime by adding the following snippet to your charm
metadata:

```yaml
resources:
  promtail-bin:
      type: file
      description: Promtail binary for logging
      filename: promtail-linux
```

Which would then allow operators to deploy the charm this way:

```
juju deploy \
    ./your_charm.charm \
    --resource promtail-bin=/tmp/promtail-linux-amd64
```

The object can emit a `PromtailDigestError` event:

- Promtail binary cannot be downloaded.
- The sha256 sum mismatch for promtail binary.

The object can raise a `ContainerNotFoundError` event:

- No `container_name` parameter has been specified and the Pod has more than 1 container.

These can be monitored via the PromtailDigestError events via:

```python
   self.framework.observe(
       self._loki_consumer.on.promtail_digest_error,
       self._promtail_error,
   )

   def _promtail_error(self, event):
       logger.error(msg)
       self.unit.status = BlockedStatus(event.message)
    )
```

## Alerting Rules

This charm library also supports gathering alerting rules from all related Loki client
charms and enabling corresponding alerts within the Loki charm. Alert rules are
automatically gathered by `LokiPushApiConsumer` object from a directory conventionally
named `loki_alert_rules`.

This directory must reside at the top level in the `src` folder of the
consumer charm. Each file in this directory is assumed to be a single alert rule
in YAML format. The file name must have the `.rule` extension.
The format of this alert rule conforms to the
[Loki docs](https://grafana.com/docs/loki/latest/rules/#alerting-rules).

An example of the contents of one such file is shown below.

```yaml
alert: HighPercentageError
expr: |
  sum(rate({%%juju_topology%%} |= "error" [5m])) by (job)
    /
  sum(rate({%%juju_topology%%}[5m])) by (job)
    > 0.05
for: 10m
labels:
    severity: page
annotations:
    summary: High request latency

```

It is **critical** to use the `%%juju_topology%%` filter in the expression for the alert
rule shown above. This filter is a stub that is automatically replaced by the
`LokiPushApiConsumer` following Loki Client's Juju topology (application, model and its
UUID). Such a topology filter is essential to ensure that alert rules submitted by one
provider charm generates alerts only for that same charm.

The Loki charm may be related to multiple Loki client charms. Without this, filter
rules submitted by one provider charm will also result in corresponding alerts for other
provider charms. Hence every alert rule expression must include such a topology filter stub.

Gathering alert rules and generating rule files within the Loki charm is easily done using
the `alerts()` method of `LokiPushApiProvider`. Alerts generated by Loki will automatically
include Juju topology labels in the alerts. These labels indicate the source of the alert.

The following labels are automatically added to every alert

- `juju_model`
- `juju_model_uuid`
- `juju_application`


Whether alert rules files does not contain the keys `alert` or `expr` or there is no alert
rules file in `alert_rules_path` a `loki_push_api_alert_rules_error` event is emitted.

To handle these situations the event must be observed in the `LokiClientCharm` charm.py file:

```python
class LokiClientCharm(CharmBase):

    def __init__(self, *args):
        super().__init__(*args)
        ...
        self._loki_consumer = LokiPushApiConsumer(self)

        self.framework.observe(
            self._loki_consumer.on.loki_push_api_alert_rules_error,
            self._alert_rules_error
        )

    def _alert_rules_error(self, event):
        self.unit.status = BlockedStatus(event.message)
```

## Relation Data

The Loki charm uses both application and unit relation data to obtain information regarding
Loki Push API and alert rules.

Units of consumer charm send their alert rules over app relation data using the `alert_rules`
key.
"""

import json
import logging
import os
import platform
from collections import OrderedDict
from copy import deepcopy
from gzip import GzipFile
from hashlib import sha256
from io import BytesIO
from pathlib import Path
from typing import Dict, List, Optional, cast
from urllib import request
from urllib.error import HTTPError, URLError

import yaml
from ops.charm import (
    CharmBase,
    HookEvent,
    RelationBrokenEvent,
    RelationCreatedEvent,
    RelationDepartedEvent,
    RelationEvent,
    RelationJoinedEvent,
    RelationRole,
    WorkloadEvent,
)
from ops.framework import EventBase, EventSource, Object, ObjectEvents
from ops.model import Container, ModelError, Relation
from ops.pebble import APIError, ChangeError, PathError, ProtocolError

# The unique Charmhub library identifier, never change it
LIBID = "bf76f23cdd03464b877c52bd1d2f563e"

# Increment this major API version when introducing breaking changes
LIBAPI = 0

# Increment this PATCH version before using `charmcraft publish-lib` or reset
# to 0 if you are raising the major API version
LIBPATCH = 10

logger = logging.getLogger(__name__)

RELATION_INTERFACE_NAME = "loki_push_api"
DEFAULT_RELATION_NAME = "logging"
DEFAULT_ALERT_RULES_RELATIVE_PATH = "./src/loki_alert_rules"
DEFAULT_LOG_PROXY_RELATION_NAME = "log-proxy"

PROMTAIL_BASE_URL = "https://github.com/canonical/loki-k8s-operator/releases/download"
# To update Promtail version you only need to change the PROMTAIL_VERSION and
# update all sha256 sums in PROMTAIL_BINARIES. To support a new architecture
# you only need to add a new key value pair for the architecture in PROMTAIL_BINARIES.
PROMTAIL_VERSION = "v2.5.0"
PROMTAIL_BINARIES = {
    "amd64": {
        "filename": "promtail-static-amd64",
        "zipsha": "543e333b0184e14015a42c3c9e9e66d2464aaa66eca48b29e185a6a18f67ab6d",
        "binsha": "17e2e271e65f793a9fbe81eab887b941e9d680abe82d5a0602888c50f5e0cac9",
    },
}

# Paths in `charm` container
BINARY_DIR = "/tmp"

# Paths in `workload` container
WORKLOAD_BINARY_DIR = "/opt/promtail"
WORKLOAD_CONFIG_DIR = "/etc/promtail"
WORKLOAD_CONFIG_FILE_NAME = "promtail_config.yaml"
WORKLOAD_CONFIG_PATH = "{}/{}".format(WORKLOAD_CONFIG_DIR, WORKLOAD_CONFIG_FILE_NAME)
WORKLOAD_POSITIONS_PATH = "{}/positions.yaml".format(WORKLOAD_BINARY_DIR)
WORKLOAD_SERVICE_NAME = "promtail"

HTTP_LISTEN_PORT = 9080
GRPC_LISTEN_PORT = 9095


class RelationNotFoundError(ValueError):
    """Raised if there is no relation with the given name."""

    def __init__(self, relation_name: str):
        self.relation_name = relation_name
        self.message = "No relation named '{}' found".format(relation_name)

        super().__init__(self.message)


class RelationInterfaceMismatchError(Exception):
    """Raised if the relation with the given name has a different interface."""

    def __init__(
        self,
        relation_name: str,
        expected_relation_interface: str,
        actual_relation_interface: str,
    ):
        self.relation_name = relation_name
        self.expected_relation_interface = expected_relation_interface
        self.actual_relation_interface = actual_relation_interface
        self.message = (
            "The '{}' relation has '{}' as interface rather than the expected '{}'".format(
                relation_name, actual_relation_interface, expected_relation_interface
            )
        )
        super().__init__(self.message)


class RelationRoleMismatchError(Exception):
    """Raised if the relation with the given name has a different direction."""

    def __init__(
        self,
        relation_name: str,
        expected_relation_role: RelationRole,
        actual_relation_role: RelationRole,
    ):
        self.relation_name = relation_name
        self.expected_relation_interface = expected_relation_role
        self.actual_relation_role = actual_relation_role
        self.message = "The '{}' relation has role '{}' rather than the expected '{}'".format(
            relation_name, repr(actual_relation_role), repr(expected_relation_role)
        )
        super().__init__(self.message)


def _validate_relation_by_interface_and_direction(
    charm: CharmBase,
    relation_name: str,
    expected_relation_interface: str,
    expected_relation_role: RelationRole,
):
    """Verifies that a relation has the necessary characteristics.

    Verifies that the `relation_name` provided: (1) exists in metadata.yaml,
    (2) declares as interface the interface name passed as `relation_interface`
    and (3) has the right "direction", i.e., it is a relation that `charm`
    provides or requires.

    Args:
        charm: a `CharmBase` object to scan for the matching relation.
        relation_name: the name of the relation to be verified.
        expected_relation_interface: the interface name to be matched by the
            relation named `relation_name`.
        expected_relation_role: whether the `relation_name` must be either
            provided or required by `charm`.

    Raises:
        RelationNotFoundError: If there is no relation in the charm's metadata.yaml
            with the same name as provided via `relation_name` argument.
        RelationInterfaceMismatchError: The relation with the same name as provided
            via `relation_name` argument does not have the same relation interface
            as specified via the `expected_relation_interface` argument.
        RelationRoleMismatchError: If the relation with the same name as provided
            via `relation_name` argument does not have the same role as specified
            via the `expected_relation_role` argument.
    """
    if relation_name not in charm.meta.relations:
        raise RelationNotFoundError(relation_name)

    relation = charm.meta.relations[relation_name]

    actual_relation_interface = relation.interface_name
    if actual_relation_interface != expected_relation_interface:
        raise RelationInterfaceMismatchError(
            relation_name, expected_relation_interface, actual_relation_interface
        )

    if expected_relation_role == RelationRole.provides:
        if relation_name not in charm.meta.provides:
            raise RelationRoleMismatchError(
                relation_name, RelationRole.provides, RelationRole.requires
            )
    elif expected_relation_role == RelationRole.requires:
        if relation_name not in charm.meta.requires:
            raise RelationRoleMismatchError(
                relation_name, RelationRole.requires, RelationRole.provides
            )
    else:
        raise Exception("Unexpected RelationDirection: {}".format(expected_relation_role))


class JujuTopology:
    """Class for storing and formatting juju topology information."""

    STUB = "%%juju_topology%%"

    def __new__(cls, *args, **kwargs):
        """Reject instantiation of a base JujuTopology class. Children only."""
        if cls is JujuTopology:
            raise TypeError("only children of '{}' may be instantiated".format(cls.__name__))
        return object.__new__(cls)

    def __init__(
        self,
        model: str,
        model_uuid: str,
        application: str,
        unit: Optional[str] = "",
        charm_name: Optional[str] = "",
    ):
        """Build a JujuTopology object.

        A `JujuTopology` object is used for storing and transforming
        Juju Topology information. This information is used to
        annotate Prometheus scrape jobs and alert rules. Such
        annotation when applied to scrape jobs helps in identifying
        the source of the scrapped metrics. On the other hand when
        applied to alert rules topology information ensures that
        evaluation of alert expressions is restricted to the source
        (charm) from which the alert rules were obtained.

        Args:
            model: a string name of the Juju model
            model_uuid: a globally unique string identifier for the Juju model
            application: an application name as a string
            unit: a unit name as a string
            charm_name: name of charm as a string

        Note:
            `JujuTopology` should not be constructed directly by charm code. Please
            use `ProviderTopology` or `AggregatorTopology`.
        """
        self.model = model
        self.model_uuid = model_uuid
        self.application = application
        self.charm_name = charm_name
        self.unit = unit

    @classmethod
    def from_charm(cls, charm):
        """Factory method for creating `JujuTopology` children from a given charm.

        Args:
            charm: a `CharmBase` object for which the `JujuTopology` has to be constructed

        Returns:
            a `JujuTopology` object.
        """
        return cls(
            model=charm.model.name,
            model_uuid=charm.model.uuid,
            application=charm.model.app.name,
            unit=charm.model.unit.name,
            charm_name=charm.meta.name,
        )

    @classmethod
    def from_relation_data(cls, data: dict):
        """Factory method for creating `JujuTopology` children from a dictionary.

        Args:
            data: a dictionary with four keys providing topology information. The keys are
                - "model"
                - "model_uuid"
                - "application"
                - "unit"
                - "charm_name"

                `unit` and `charm_name` may be empty, but will result in more limited
                labels. However, this allows us to support payload-only charms.

        Returns:
            a `JujuTopology` object.
        """
        return cls(
            model=data["model"],
            model_uuid=data["model_uuid"],
            application=data["application"],
            unit=data.get("unit", ""),
            charm_name=data.get("charm_name", ""),
        )

    @property
    def identifier(self) -> str:
        """Format the topology information into a terse string."""
        # This is odd, but may have `None` as a model key
        return "_".join([str(val) for val in self.as_promql_label_dict().values()]).replace(
            "/", "_"
        )

    @property
    def promql_labels(self) -> str:
        """Format the topology information into a verbose string."""
        return ", ".join(
            ['{}="{}"'.format(key, value) for key, value in self.as_promql_label_dict().items()]
        )

    def as_dict(self, rename_keys: Optional[Dict[str, str]] = None) -> OrderedDict:
        """Format the topology information into a dict.

        Use an OrderedDict so we can rely on the insertion order on Python 3.5 (and 3.6,
        which still does not guarantee it).

        Args:
            rename_keys: A dictionary mapping old key names to new key names, which will
                be substituted when invoked.
        """
        ret = OrderedDict(
            [
                ("model", self.model),
                ("model_uuid", self.model_uuid),
                ("application", self.application),
                ("unit", self.unit),
                ("charm_name", self.charm_name),
            ]
        )

        ret["unit"] or ret.pop("unit")
        ret["charm_name"] or ret.pop("charm_name")

        # If a key exists in `rename_keys`, replace the value
        if rename_keys:
            ret = OrderedDict(
                (rename_keys.get(k), v) if rename_keys.get(k) else (k, v) for k, v in ret.items()  # type: ignore
            )

        return ret

    def as_label_dict(self):
        """Format the topology information into a dict with keys having 'juju_' as prefix."""
        vals = {
            "juju_{}".format(key): val
            for key, val in self.as_dict(rename_keys={"charm_name": "charm"}).items()
        }
        return vals

    def as_promql_label_dict(self):
        """Format the topology information into a dict with keys having 'juju_' as prefix."""
        vals = self.as_label_dict()
        # The leader is the only unit that sets alert rules, if "juju_unit" is present,
        # then the rules will only be evaluated for that unit
        if "juju_unit" in vals:
            vals.pop("juju_unit")

        return vals

    def render(self, template: str):
        """Render a juju-topology template string with topology info."""
        return template.replace(JujuTopology.STUB, self.promql_labels)


class AggregatorTopology(JujuTopology):
    """Class for initializing topology information for MetricsEndpointAggregator."""

    @classmethod
    def create(
        cls, model: str, model_uuid: str, application: str, unit: str
    ) -> "AggregatorTopology":
        """Factory method for creating the `AggregatorTopology` dataclass from a given charm.

        Args:
            model: a string representing the model
            model_uuid: the model UUID as a string
            application: the application name
            unit: the unit name

        Returns:
            a `AggregatorTopology` object.
        """
        return cls(
            model=model,
            model_uuid=model_uuid,
            application=application,
            unit=unit,
        )


class ProviderTopology(JujuTopology):
    """Class for initializing topology information for MetricsEndpointProvider."""

    @property
    def scrape_identifier(self) -> str:
        """Format the topology information into a scrape identifier."""
        # This is used only by Metrics[Consumer|Provider] and does not need a
        # unit name, so only check for the charm name
        return "juju_{}_prometheus_scrape".format(
            "_".join([self.model, self.model_uuid[:7], self.application, self.charm_name])  # type: ignore
        )


class InvalidAlertRulePathError(Exception):
    """Raised if the alert rules folder cannot be found or is otherwise invalid."""

    def __init__(
        self,
        alert_rules_absolute_path: Path,
        message: str,
    ):
        self.alert_rules_absolute_path = alert_rules_absolute_path
        self.message = message

        super().__init__(self.message)


def _is_official_alert_rule_format(rules_dict: dict) -> bool:
    """Are alert rules in the upstream format as supported by Loki.

    Alert rules in dictionary format are in "official" form if they
    contain a "groups" key, since this implies they contain a list of
    alert rule groups.

    Args:
        rules_dict: a set of alert rules in Python dictionary format

    Returns:
        True if alert rules are in official Loki file format.
    """
    return "groups" in rules_dict


def _is_single_alert_rule_format(rules_dict: dict) -> bool:
    """Are alert rules in single rule format.

    The Loki charm library supports reading of alert rules in a
    custom format that consists of a single alert rule per file. This
    does not conform to the official Loki alert rule file format
    which requires that each alert rules file consists of a list of
    alert rule groups and each group consists of a list of alert
    rules.

    Alert rules in dictionary form are considered to be in single rule
    format if in the least it contains two keys corresponding to the
    alert rule name and alert expression.

    Returns:
        True if alert rule is in single rule file format.
    """
    # one alert rule per file
    return set(rules_dict) >= {"alert", "expr"}


class AlertRules:
    """Utility class for amalgamating Loki alert rule files and injecting juju topology.

    An `AlertRules` object supports aggregating alert rules from files and directories in both
    official and single rule file formats using the `add_path()` method. All the alert rules
    read are annotated with Juju topology labels and amalgamated into a single data structure
    in the form of a Python dictionary using the `as_dict()` method. Such a dictionary can be
    easily dumped into JSON format and exchanged over relation data. The dictionary can also
    be dumped into YAML format and written directly into an alert rules file that is read by
    Loki. Note that multiple `AlertRules` objects must not be written into the same file,
    since Loki allows only a single list of alert rule groups per alert rules file.

    The official Loki format is a YAML file conforming to the Loki documentation
    (https://grafana.com/docs/loki/latest/api/#list-rule-groups).
    The custom single rule format is a subsection of the official YAML, having a single alert
    rule, effectively "one alert per file".
    """

    # This class uses the following terminology for the various parts of a rule file:
    # - alert rules file: the entire groups[] yaml, including the "groups:" key.
    # - alert groups (plural): the list of groups[] (a list, i.e. no "groups:" key) - it is a list
    #   of dictionaries that have the "name" and "rules" keys.
    # - alert group (singular): a single dictionary that has the "name" and "rules" keys.
    # - alert rules (plural): all the alerts in a given alert group - a list of dictionaries with
    #   the "alert" and "expr" keys.
    # - alert rule (singular): a single dictionary that has the "alert" and "expr" keys.

    def __init__(self, topology: Optional[JujuTopology] = None):
        """Build and alert rule object.

        Args:
            topology: a `JujuTopology` instance that is used to annotate all alert rules.
        """
        self.topology = topology
        self.alert_groups = []  # type: List[dict]

    def _from_file(self, root_path: Path, file_path: Path) -> List[dict]:
        """Read a rules file from path, injecting juju topology.

        Args:
            root_path: full path to the root rules folder (used only for generating group name)
            file_path: full path to a *.rule file.

        Returns:
            A list of dictionaries representing the rules file, if file is valid (the structure is
            formed by `yaml.safe_load` of the file); an empty list otherwise.
        """
        with file_path.open() as rf:
            # Load a list of rules from file then add labels and filters
            try:
                rule_file = yaml.safe_load(rf) or {}

            except Exception as e:
                logger.error("Failed to read alert rules from %s: %s", file_path.name, e)
                return []

            if _is_official_alert_rule_format(rule_file):
                alert_groups = rule_file["groups"]
            elif _is_single_alert_rule_format(rule_file):
                # convert to list of alert groups
                # group name is made up from the file name
                alert_groups = [{"name": file_path.stem, "rules": [rule_file]}]
            else:
                # invalid/unsupported
                reason = "file is empty" if not rule_file else "unexpected file structure"
                logger.error("Invalid rules file (%s): %s", reason, file_path.name)
                return []

            # update rules with additional metadata
            for alert_group in alert_groups:
                # update group name with topology and sub-path
                alert_group["name"] = self._group_name(
                    str(root_path),
                    str(file_path),
                    alert_group["name"],
                )

                # add "juju_" topology labels
                for alert_rule in alert_group["rules"]:
                    if "labels" not in alert_rule:
                        alert_rule["labels"] = {}

                    if self.topology:
                        alert_rule["labels"].update(self.topology.as_promql_label_dict())
                        # insert juju topology filters into a prometheus alert rule
                        alert_rule["expr"] = self.topology.render(alert_rule["expr"])

            return alert_groups

    def _group_name(self, root_path: str, file_path: str, group_name: str) -> str:
        """Generate group name from path and topology.

        The group name is made up of the relative path between the root dir_path, the file path,
        and topology identifier.

        Args:
            root_path: path to the root rules dir.
            file_path: path to rule file.
            group_name: original group name to keep as part of the new augmented group name

        Returns:
            New group name, augmented by juju topology and relative path.
        """
        rel_path = os.path.relpath(os.path.dirname(file_path), root_path)
        rel_path = "" if rel_path == "." else rel_path.replace(os.path.sep, "_")

        # Generate group name:
        #  - name, from juju topology
        #  - suffix, from the relative path of the rule file;
        group_name_parts = [self.topology.identifier] if self.topology else []
        group_name_parts.extend([rel_path, group_name, "alerts"])
        # filter to remove empty strings
        return "_".join(filter(None, group_name_parts))

    @classmethod
    def _multi_suffix_glob(
        cls, dir_path: Path, suffixes: List[str], recursive: bool = True
    ) -> list:
        """Helper function for getting all files in a directory that have a matching suffix.

        Args:
            dir_path: path to the directory to glob from.
            suffixes: list of suffixes to include in the glob (items should begin with a period).
            recursive: a flag indicating whether a glob is recursive (nested) or not.

        Returns:
            List of files in `dir_path` that have one of the suffixes specified in `suffixes`.
        """
        all_files_in_dir = dir_path.glob("**/*" if recursive else "*")
        return list(filter(lambda f: f.is_file() and f.suffix in suffixes, all_files_in_dir))

    def _from_dir(self, dir_path: Path, recursive: bool) -> List[dict]:
        """Read all rule files in a directory.

        All rules from files for the same directory are loaded into a single
        group. The generated name of this group includes juju topology.
        By default, only the top directory is scanned; for nested scanning, pass `recursive=True`.

        Args:
            dir_path: directory containing *.rule files (alert rules without groups).
            recursive: flag indicating whether to scan for rule files recursively.

        Returns:
            a list of dictionaries representing prometheus alert rule groups, each dictionary
            representing an alert group (structure determined by `yaml.safe_load`).
        """
        alert_groups = []  # type: List[dict]

        # Gather all alerts into a list of groups
        for file_path in self._multi_suffix_glob(dir_path, [".rule", ".rules"], recursive):
            alert_groups_from_file = self._from_file(dir_path, file_path)
            if alert_groups_from_file:
                logger.debug("Reading alert rule from %s", file_path)
                alert_groups.extend(alert_groups_from_file)

        return alert_groups

    def add_path(self, path: str, *, recursive: bool = False):
        """Add rules from a dir path.

        All rules from files are aggregated into a data structure representing a single rule file.
        All group names are augmented with juju topology.

        Args:
            path: either a rules file or a dir of rules files.
            recursive: whether to read files recursively or not (no impact if `path` is a file).

        Raises:
            InvalidAlertRulePathError: if the provided path is invalid.
        """
        path = Path(path)  # type: Path
        if path.is_dir():
            self.alert_groups.extend(self._from_dir(path, recursive))
        elif path.is_file():
            self.alert_groups.extend(self._from_file(path.parent, path))
        else:
            logger.debug("The alerts file does not exist: %s", path)

    def as_dict(self) -> dict:
        """Return standard alert rules file in dict representation.

        Returns:
            a dictionary containing a single list of alert rule groups.
            The list of alert rule groups is provided as value of the
            "groups" dictionary key.
        """
        return {"groups": self.alert_groups} if self.alert_groups else {}


def _resolve_dir_against_charm_path(charm: CharmBase, *path_elements: str) -> str:
    """Resolve the provided path items against the directory of the main file.

    Look up the directory of the `main.py` file being executed. This is normally
    going to be the charm.py file of the charm including this library. Then, resolve
    the provided path elements and, if the result path exists and is a directory,
    return its absolute path; otherwise, raise en exception.

    Raises:
        InvalidAlertRulePathError, if the path does not exist or is not a directory.
    """
    charm_dir = Path(str(charm.charm_dir))
    if not charm_dir.exists() or not charm_dir.is_dir():
        # Operator Framework does not currently expose a robust
        # way to determine the top level charm source directory
        # that is consistent across deployed charms and unit tests
        # Hence for unit tests the current working directory is used
        # TODO: updated this logic when the following ticket is resolved
        # https://github.com/canonical/operator/issues/643
        charm_dir = Path(os.getcwd())

    alerts_dir_path = charm_dir.absolute().joinpath(*path_elements)

    if not alerts_dir_path.exists():
        raise InvalidAlertRulePathError(alerts_dir_path, "directory does not exist")
    if not alerts_dir_path.is_dir():
        raise InvalidAlertRulePathError(alerts_dir_path, "is not a directory")

    return str(alerts_dir_path)


class NoRelationWithInterfaceFoundError(Exception):
    """No relations with the given interface are found in the charm meta."""

    def __init__(self, charm: CharmBase, relation_interface: str = None):
        self.charm = charm
        self.relation_interface = relation_interface
        self.message = (
            "No relations with interface '{}' found in the meta of the '{}' charm".format(
                relation_interface, charm.meta.name
            )
        )

        super().__init__(self.message)


class MultipleRelationsWithInterfaceFoundError(Exception):
    """Multiple relations with the given interface are found in the charm meta."""

    def __init__(self, charm: CharmBase, relation_interface: str, relations: list):
        self.charm = charm
        self.relation_interface = relation_interface
        self.relations = relations
        self.message = (
            "Multiple relations with interface '{}' found in the meta of the '{}' charm.".format(
                relation_interface, charm.meta.name
            )
        )
        super().__init__(self.message)


class LokiPushApiEndpointDeparted(EventBase):
    """Event emitted when Loki departed."""


class LokiPushApiEndpointJoined(EventBase):
    """Event emitted when Loki joined."""


class LokiPushApiAlertRulesChanged(EventBase):
    """Event emitted if there is an error with Alert Rules."""

    def __init__(self, handle, error: bool = False, message: str = ""):
        super().__init__(handle)
        self.message = message
        self.error = error

    def snapshot(self) -> Dict:
        """Save grafana source information."""
        return {"error": self.error, "message": self.message}

    def restore(self, snapshot):
        """Restore grafana source information."""
        self.message = snapshot["message"]
        self.error = snapshot["error"]


class LokiPushApiEvents(ObjectEvents):
    """Event descriptor for events raised by `LokiPushApiProvider`."""

    loki_push_api_endpoint_departed = EventSource(LokiPushApiEndpointDeparted)
    loki_push_api_endpoint_joined = EventSource(LokiPushApiEndpointJoined)
    loki_push_api_alert_rules_changed = EventSource(LokiPushApiAlertRulesChanged)


class LokiPushApiProvider(Object):
    """A LokiPushApiProvider class."""

    on = LokiPushApiEvents()

    def __init__(
        self,
        charm,
        relation_name: str = DEFAULT_RELATION_NAME,
        *,
        port: int = 3100,
        rules_dir="/loki/rules",
    ):
        """A Loki service provider.

        Args:
            charm: a `CharmBase` instance that manages this
                instance of the Loki service.
            relation_name: an optional string name of the relation between `charm`
                and the Loki charmed service. The default is "logging".
                It is strongly advised not to change the default, so that people
                deploying your charm will have a consistent experience with all
                other charms that consume metrics endpoints.

            rules_dir: path in workload container where rule files are to be stored.

        Raises:
            RelationNotFoundError: If there is no relation in the charm's metadata.yaml
                with the same name as provided via `relation_name` argument.
            RelationInterfaceMismatchError: The relation with the same name as provided
                via `relation_name` argument does not have the `loki_push_api` relation
                interface.
            RelationRoleMismatchError: If the relation with the same name as provided
                via `relation_name` argument does not have the `RelationRole.requires`
                role.
        """
        _validate_relation_by_interface_and_direction(
            charm, relation_name, RELATION_INTERFACE_NAME, RelationRole.provides
        )
        super().__init__(charm, relation_name)
        self._charm = charm
        self._relation_name = relation_name
        self.port = port
        self.container = self._charm._container

        # If Loki is run in single-tenant mode, all the chunks are put in a folder named "fake"
        # https://grafana.com/docs/loki/latest/operations/storage/filesystem/
        # https://grafana.com/docs/loki/latest/rules/#ruler-storage
        tenant_id = "fake"
        self._rules_dir = os.path.join(rules_dir, tenant_id)
        # create tenant dir so that the /loki/api/v1/rules endpoint returns "no rule groups found"
        # instead of "unable to read rule dir /loki/rules/fake: no such file or directory"
        if self.container.can_connect():
            try:
                self.container.make_dir(self._rules_dir, make_parents=True)
            except (FileNotFoundError, ProtocolError, PathError):
                logger.debug("Could not create loki directory.")
            except Exception as e:
                logger.debug("Could create loki directory: %s", e)

        events = self._charm.on[relation_name]
        self.framework.observe(self._charm.on.upgrade_charm, self._on_lifecycle_event)
        self.framework.observe(events.relation_joined, self._on_logging_relation_joined)
        self.framework.observe(events.relation_changed, self._on_logging_relation_changed)
        self.framework.observe(events.relation_departed, self._on_logging_relation_departed)
        self.framework.observe(events.relation_broken, self._on_logging_relation_broken)

    def _on_lifecycle_event(self, _):
        # Upgrade event or other charm-level event
        for relation in self._charm.model.relations[self._relation_name]:
            self._process_logging_relation_changed(relation)

    def _on_logging_relation_joined(self, event: RelationJoinedEvent):
        """Set basic data on relation joins.

        Set the promtail binary URL location, which will not change, and anything
        else which may be required, but is static..

        Args:
            event: a `CharmEvent` in response to which the consumer
                charm must set its relation data.
        """
        if self._charm.unit.is_leader():
            event.relation.data[self._charm.app].update(self._promtail_binary_url)
            logger.debug("Saved promtail binary url: %s", self._promtail_binary_url)

    def _on_logging_relation_changed(self, event: HookEvent):
        """Handle changes in related consumers.

        Anytime there are changes in the relation between Loki
        and its consumers charms.

        Args:
            event: a `CharmEvent` in response to which the consumer
                charm must update its relation data.
        """
        self._process_logging_relation_changed(event.relation)

    def _on_logging_relation_broken(self, event: RelationBrokenEvent):
        """Removes alert rules files when consumer charms left the relation with Loki.

        Args:
            event: a `CharmEvent` in response to which the Loki
                charm must update its relation data.
        """
        self._regenerate_alert_rules()
        self._check_alert_rules()

    def _on_logging_relation_departed(self, event: RelationDepartedEvent):
        """Removes alert rules files when consumer charms left the relation with Loki.

        Args:
            event: a `CharmEvent` in response to which the Loki
                charm must update its relation data.
        """
        self._update_alert_rules(event.relation)
        self._check_alert_rules()

    def _process_logging_relation_changed(self, relation: Relation):
        """Handle changes in related consumers.

        Anytime there are changes in relations between Loki
        and its consumers charms, Loki set the `loki_push_api`
        into the relation data.
        Besides Loki generates alert rules files based what
        consumer charms forwards,

        Args:
            relation: the `Relation` instance to update.
        """
        relation.data[self._charm.unit]["public_address"] = (
            str(self._charm.model.get_binding(relation).network.bind_address) or ""
        )
        self._update_relation_data(relation)
        self._check_alert_rules()

    def _update_relation_data(self, relation):
        if self._charm.unit.is_leader():
            relation.data[self._charm.app]["endpoints"] = json.dumps(self._endpoints())
        self._update_alert_rules(relation)

    @property
    def _promtail_binary_url(self) -> dict:
        """URL from which Promtail binary can be downloaded."""
        # construct promtail binary url paths from parts
        promtail_binaries = {}  # type: Dict[str, dict]
        for arch, info in PROMTAIL_BINARIES.items():
            info["url"] = "{}/promtail-{}/{}.gz".format(
                PROMTAIL_BASE_URL, PROMTAIL_VERSION, info["filename"]
            )

        return {"promtail_binary_zip_url": json.dumps(promtail_binaries)}

    @property
    def unit_ip(self) -> str:
        """Returns unit's IP."""
        bind_address = ""
        if self._charm.model.relations[self._relation_name]:
            relation = self._charm.model.relations[self._relation_name][0]
            bind_address = relation.data[self._charm.unit].get("public_address", "")

        if bind_address:
            return str(bind_address)
        logger.warning("No address found")
        return ""

    def _endpoints(self) -> List[dict]:
        """Return a list of Loki Push Api endpoints."""
        return [{"url": self._url(unit_number=i)} for i in range(self._charm.app.planned_units())]

    def _url(self, unit_number) -> str:
        """Get the url for a given unit."""
        return "http://{}-{}.{}-endpoints.{}.svc.cluster.local:{}/loki/api/v1/push".format(
            self._charm.app.name,
            unit_number,
            self._charm.app.name,
            self._charm.model.name,
            self.port,
        )

    def _regenerate_alert_rules(self):
        """Recreate all alert rules on relation-broken or on a RelationEvent with valid rules."""
        self._remove_alert_rules_files(self.container)
        self._generate_alert_rules_files(self.container)

    def _update_alert_rules(self, relation):
        if relation.data.get(relation.app).get("alert_rules"):
            self._regenerate_alert_rules()

    def _generate_alert_rules_files(self, container: Container) -> None:
        """Generate and upload alert rules files.

        Args:
            container: Container into which alert rules files are going to be uploaded
        """
        file_mappings = {}

        for identifier, alert_rules in self.alerts.items():
            rules = yaml.dump({"groups": alert_rules["groups"]})
            file_mappings["{}_alert.rules".format(identifier)] = rules

        if not container.can_connect():
            logger.debug("Cannot connect to container to refresh alert rule files!")
            return

        self._remove_alert_rules_files(container)

        for filename, content in file_mappings.items():
            path = os.path.join(self._rules_dir, filename)
            container.push(path, content, make_dirs=True)
        logger.debug("Saved alert rules to disk")

    def _remove_alert_rules_files(self, container: Container) -> None:
        """Remove alert rules files from workload container.

        Args:
            container: Container which has alert rules files to be deleted
        """
        if not container.can_connect():
            logger.debug("Cannot connect to container to remove alert rule files!")
            return

        files = container.list_files(self._rules_dir)
        for f in files:
            container.remove_path(f.path)

    def _check_alert_rules(self):
        """Check alert rules using Loki API.

        Returns: bool

        Emits:
            loki_push_api_alert_rules_changed: This event is emitted when alert rules are checked.
        """
        url = "http://127.0.0.1:{}/loki/api/v1/rules".format(self.port)
        req = request.Request(url)
        try:
            request.urlopen(req, timeout=2.0)
        except HTTPError as e:
            msg = e.read().decode("utf-8")

            if e.code == 404 and "no rule groups found" in msg:
                log_msg = "Checking alert rules: No rule groups found"
                logger.debug(log_msg)
                self.on.loki_push_api_alert_rules_changed.emit(message=log_msg)
                return

            message = "{} - {}".format(e.code, e.msg)  # type: ignore
            logger.error("Checking alert rules: %s", message)
            self.on.loki_push_api_alert_rules_changed.emit(
                error=True,
                message="Errors in alert rule groups. Check juju debug-log.",
            )
            return
        except URLError as e:
            logger.error("Checking alert rules: %s", e.reason)
            self.on.loki_push_api_alert_rules_changed.emit(
                error=True,
                message="Error connecting to Loki. Check juju debug-log.",
            )
            return
        except Exception as e:
            logger.error("Checking alert rules: %s", e)
            self.on.loki_push_api_alert_rules_changed.emit(
                error=True,
                message="Error connecting to Loki. Check juju debug-log.",
            )
            return
        else:
            log_msg = "Checking alert rules: Ok"
            logger.debug(log_msg)
            self.on.loki_push_api_alert_rules_changed.emit(message=log_msg)
            return

    @property
    def alerts(self) -> dict:
        """Fetch alerts for all relations.

        A Loki alert rules file consists of a list of "groups". Each
        group consists of a list of alerts (`rules`) that are sequentially
        executed. This method returns all the alert rules provided by each
        related metrics provider charm. These rules may be used to generate a
        separate alert rules file for each relation since the returned list
        of alert groups are indexed by relation ID. Also for each relation ID
        associated scrape metadata such as Juju model, UUID and application
        name are provided so the a unique name may be generated for the rules
        file. For each relation the structure of data returned is a dictionary
        with four keys

        - groups
        - model
        - model_uuid
        - application

        The value of the `groups` key is such that it may be used to generate
        a Loki alert rules file directly using `yaml.dump` but the
        `groups` key itself must be included as this is required by Loki,
        for example as in `yaml.dump({"groups": alerts["groups"]})`.

        Currently only accepts a list of rules and these
        rules are all placed into a single group, even though Loki itself
        allows for multiple groups within a single alert rules file.

        Returns:
            a dictionary of alert rule groups and associated scrape
            metadata indexed by relation ID.
        """
        alerts = {}  # type: Dict[str, dict] # mapping b/w juju identifiers and alert rule files
        for relation in self._charm.model.relations[self._relation_name]:
            if not relation.units:
                continue

            alert_rules = json.loads(relation.data[relation.app].get("alert_rules", "{}"))
            if not alert_rules:
                continue

            try:
                # NOTE: this `metadata` key SHOULD NOT be changed to `scrape_metadata`
                # to align with Prometheus without careful consideration'
                metadata = json.loads(relation.data[relation.app]["metadata"])
                identifier = ProviderTopology.from_relation_data(metadata).identifier
                alerts[identifier] = alert_rules
            except KeyError as e:
                logger.warning(
                    "Relation %s has no 'metadata': %s",
                    relation.id,
                    e,
                )

                if "groups" not in alert_rules:
                    logger.warning("No alert groups were found in relation data")
                    continue
                # Construct an ID based on what's in the alert rules
                for group in alert_rules["groups"]:
                    try:
                        labels = group["rules"][0]["labels"]
                        identifier = "{}_{}_{}".format(
                            labels["juju_model"],
                            labels["juju_model_uuid"],
                            labels["juju_application"],
                        )
                        alerts[identifier] = alert_rules
                    except KeyError:
                        logger.error("Alert rules were found but no usable labels were present")

        return alerts


class ConsumerBase(Object):
    """Consumer's base class."""

    def __init__(
        self,
        charm: CharmBase,
        relation_name: str = DEFAULT_RELATION_NAME,
        alert_rules_path: str = DEFAULT_ALERT_RULES_RELATIVE_PATH,
        recursive: bool = False,
    ):
        super().__init__(charm, relation_name)
        self._charm = charm
        self._relation_name = relation_name
        self.topology = ProviderTopology.from_charm(charm)

        try:
            alert_rules_path = _resolve_dir_against_charm_path(charm, alert_rules_path)
        except InvalidAlertRulePathError as e:
            logger.debug(
                "Invalid Loki alert rules folder at %s: %s",
                e.alert_rules_absolute_path,
                e.message,
            )
        self._alert_rules_path = alert_rules_path

        self._recursive = recursive

    def _handle_alert_rules(self, relation):
        if not self._charm.unit.is_leader():
            return

        alert_rules = AlertRules(self.topology)
        alert_rules.add_path(self._alert_rules_path, recursive=self._recursive)
        alert_rules_as_dict = alert_rules.as_dict()

        relation.data[self._charm.app]["metadata"] = json.dumps(self.topology.as_dict())
        relation.data[self._charm.app]["alert_rules"] = json.dumps(
            alert_rules_as_dict,
            sort_keys=True,  # sort, to prevent unnecessary relation_changed events
        )


class LokiPushApiConsumer(ConsumerBase):
    """Loki Consumer class."""

    on = LokiPushApiEvents()

    def __init__(
        self,
        charm: CharmBase,
        relation_name: str = DEFAULT_RELATION_NAME,
        alert_rules_path: str = DEFAULT_ALERT_RULES_RELATIVE_PATH,
        recursive: bool = True,
    ):
        """Construct a Loki charm client.

        The `LokiPushApiConsumer` object provides configurations to a Loki client charm.
        A charm instantiating this object needs Loki information, for instance the
        Loki API endpoint to push logs.
        The `LokiPushApiConsumer` can be instantiated as follows:

            self._loki_consumer = LokiPushApiConsumer(self)

        Args:
            charm: a `CharmBase` object that manages this `LokiPushApiConsumer` object.
                Typically this is `self` in the instantiating class.
            relation_name: the string name of the relation interface to look up.
                If `charm` has exactly one relation with this interface, the relation's
                name is returned. If none or multiple relations with the provided interface
                are found, this method will raise either an exception of type
                NoRelationWithInterfaceFoundError or MultipleRelationsWithInterfaceFoundError,
                respectively.
            alert_rules_path: a string indicating a path where alert rules can be found
            recursive: Whether or not to scan for rule files recursively.

        Raises:
            RelationNotFoundError: If there is no relation in the charm's metadata.yaml
                with the same name as provided via `relation_name` argument.
            RelationInterfaceMismatchError: The relation with the same name as provided
                via `relation_name` argument does not have the `loki_push_api` relation
                interface.
            RelationRoleMismatchError: If the relation with the same name as provided
                via `relation_name` argument does not have the `RelationRole.provides`
                role.

        Emits:
            loki_push_api_endpoint_joined: This event is emitted when the relation between the
                Charmed Operator that instantiates `LokiPushApiProvider` (Loki charm for instance)
                and the Charmed Operator that instantiates `LokiPushApiConsumer` is established.
            loki_push_api_endpoint_departed: This event is emitted when the relation between the
                Charmed Operator that implements `LokiPushApiProvider` (Loki charm for instance)
                and the Charmed Operator that implements `LokiPushApiConsumer` is removed.
            loki_push_api_alert_rules_error: This event is emitted when an invalid alert rules
                file is encountered or if `alert_rules_path` is empty.
        """
        _validate_relation_by_interface_and_direction(
            charm, relation_name, RELATION_INTERFACE_NAME, RelationRole.requires
        )
        super().__init__(charm, relation_name, alert_rules_path, recursive)
        events = self._charm.on[relation_name]
        self.framework.observe(self._charm.on.upgrade_charm, self._on_lifecycle_event)
        self.framework.observe(events.relation_joined, self._on_logging_relation_joined)
        self.framework.observe(events.relation_changed, self._on_logging_relation_changed)
        self.framework.observe(events.relation_departed, self._on_logging_relation_departed)

    def _on_lifecycle_event(self, _: HookEvent):
        """Update require relation data on charm upgrades and other lifecycle events.

        Args:
            event: a `CharmEvent` in response to which the consumer
                charm must update its relation data.
        """
        # Upgrade event or other charm-level event
        self._reinitialize_alert_rules()
        self.on.loki_push_api_endpoint_joined.emit()

    def _on_logging_relation_joined(self, event: RelationJoinedEvent):
        """Handle changes in related consumers.

        Update relation data and emit events when a relation is established.

        Args:
            event: a `CharmEvent` in response to which the consumer
                charm must update its relation data.

        Emits:
            loki_push_api_endpoint_joined: Once the relation is established, this event is emitted.
            loki_push_api_alert_rules_error: This event is emitted when an invalid alert rules
                file is encountered or if `alert_rules_path` is empty.
        """
        # Alert rules will not change over the lifecycle of a charm, and do not need to be
        # constantly set on every relation_changed event. Leave them here.
        self._handle_alert_rules(event.relation)
        self.on.loki_push_api_endpoint_joined.emit()

    def _on_logging_relation_changed(self, _: RelationEvent):
        """Handle changes in related consumers.

        Anytime there are changes in the relation between Loki
        and its consumers charms.

        Args:
            event: a `CharmEvent` in response to which the consumer
                charm must update its relation data.

        Emits:
            loki_push_api_endpoint_joined: Once the relation is established, this event is emitted.
            loki_push_api_alert_rules_error: This event is emitted when an invalid alert rules
                file is encountered or if `alert_rules_path` is empty.
        """
        self.on.loki_push_api_endpoint_joined.emit()

    def _reinitialize_alert_rules(self):
        """Reloads alert rules and updates all relations."""
        for relation in self._charm.model.relations[self._relation_name]:
            self._handle_alert_rules(relation)

    def _process_logging_relation_changed(self, relation: Relation):
        self._handle_alert_rules(relation)
        self.on.loki_push_api_endpoint_joined.emit()

    def _on_logging_relation_departed(self, _: RelationEvent):
        """Handle departures in related providers.

        Anytime there are departures in relations between the consumer charm and Loki
        the consumer charm is informed, through a `LokiPushApiEndpointDeparted` event.
        The consumer charm can then choose to update its configuration.
        """
        # Provide default to avoid throwing, as in some complicated scenarios with
        # upgrades and hook failures we might not have data in the storage
        self.on.loki_push_api_endpoint_departed.emit()

    @property
    def loki_endpoints(self) -> List[dict]:
        """Fetch Loki Push API endpoints sent from LokiPushApiProvider through relation data.

        Returns:
            A list with Loki Push API endpoints.
        """
        endpoints = []  # type: list
        for relation in self._charm.model.relations[self._relation_name]:
            endpoints = endpoints + json.loads(relation.data[relation.app].get("endpoints", "[]"))
        return endpoints


class ContainerNotFoundError(Exception):
    """Raised if the specified container does not exist."""

    def __init__(self):
        msg = "The specified container does not exist."
        self.message = msg

        super().__init__(self.message)


class MultipleContainersFoundError(Exception):
    """Raised if no container name is passed but multiple containers are present."""

    def __init__(self):
        msg = (
            "No 'container_name' parameter has been specified; since this Charmed Operator"
            " is has multiple containers, container_name must be specified for the container"
            " to get logs from."
        )
        self.message = msg

        super().__init__(self.message)


class PromtailDigestError(EventBase):
    """Event emitted when there is an error with the Promtail binary file."""

    def __init__(self, handle, message):
        super().__init__(handle)
        self.message = message

    def snapshot(self):
        """Save message information."""
        return {"message": self.message}

    def restore(self, snapshot):
        """Restore message information."""
        self.message = snapshot["message"]


class LogProxyEndpointDeparted(EventBase):
    """Event emitted when a Log Proxy has departed."""


class LogProxyEndpointJoined(EventBase):
    """Event emitted when a Log Proxy joins."""


class LogProxyEvents(ObjectEvents):
    """Event descriptor for events raised by `LogProxyConsumer`."""

    promtail_digest_error = EventSource(PromtailDigestError)
    log_proxy_endpoint_departed = EventSource(LogProxyEndpointDeparted)
    log_proxy_endpoint_joined = EventSource(LogProxyEndpointJoined)


class LogProxyConsumer(ConsumerBase):
    """LogProxyConsumer class.

    The `LogProxyConsumer` object provides a method for attaching `promtail` to
    a workload in order to generate structured logging data from applications
    which traditionally log to syslog or do not have native Loki integration.
    The `LogProxyConsumer` can be instantiated as follows:

        self._log_proxy_consumer = LogProxyConsumer(self, log_files=["/var/log/messages"])

    Args:
        charm: a `CharmBase` object that manages this `LokiPushApiConsumer` object.
            Typically, this is `self` in the instantiating class.
        log_files: a list of log files to monitor with Promtail.
        relation_name: the string name of the relation interface to look up.
            If `charm` has exactly one relation with this interface, the relation's
            name is returned. If none or multiple relations with the provided interface
            are found, this method will raise either an exception of type
            NoRelationWithInterfaceFoundError or MultipleRelationsWithInterfaceFoundError,
            respectively.
        enable_syslog: Whether to enable syslog integration.
        syslog_port: The port syslog is attached to.
        alert_rules_path: an optional path for the location of alert rules
            files. Defaults to "./src/loki_alert_rules",
            resolved from the directory hosting the charm entry file.
            The alert rules are automatically updated on charm upgrade.
        recursive: Whether to scan for rule files recursively.
        container_name: An optional container name to inject the payload into.

    Raises:
        RelationNotFoundError: If there is no relation in the charm's metadata.yaml
            with the same name as provided via `relation_name` argument.
        RelationInterfaceMismatchError: The relation with the same name as provided
            via `relation_name` argument does not have the `loki_push_api` relation
            interface.
        RelationRoleMismatchError: If the relation with the same name as provided
            via `relation_name` argument does not have the `RelationRole.provides`
            role.
    """

    on = LogProxyEvents()

    def __init__(
        self,
        charm,
        log_files: list = None,
        relation_name: str = DEFAULT_LOG_PROXY_RELATION_NAME,
        enable_syslog: bool = False,
        syslog_port: int = 1514,
        alert_rules_path: str = DEFAULT_ALERT_RULES_RELATIVE_PATH,
        recursive: bool = False,
        container_name: Optional[str] = None,
    ):
        super().__init__(charm, relation_name, alert_rules_path, recursive)
        self._charm = charm
        self._relation_name = relation_name
        self._container = self._get_container(container_name)
        self._container_name = self._get_container_name(container_name)
        self._log_files = log_files or []
        self._syslog_port = syslog_port
        self._is_syslog = enable_syslog
        self.topology = ProviderTopology.from_charm(charm)

        # architechure used for promtail binary
        arch = platform.processor()
        self._arch = "amd64" if arch == "x86_64" else arch

        events = self._charm.on[relation_name]
        self.framework.observe(events.relation_created, self._on_relation_created)
        self.framework.observe(events.relation_changed, self._on_relation_changed)
        self.framework.observe(events.relation_departed, self._on_relation_departed)
        # turn the container name to a valid Python identifier
        snake_case_container_name = self._container_name.replace("-", "_")
        self.framework.observe(
            getattr(self._charm.on, "{}_pebble_ready".format(snake_case_container_name)),
            self._on_pebble_ready,
        )

    def _on_pebble_ready(self, _: WorkloadEvent):
        """Event handler for `pebble_ready`."""
        if self.model.relations[self._relation_name]:
            self._setup_promtail()

    def _on_relation_created(self, _: RelationCreatedEvent) -> None:
        """Event handler for `relation_created`."""
        if not self._container.can_connect():
            return
        self._setup_promtail()

    def _on_relation_changed(self, event: RelationEvent) -> None:
        """Event handler for `relation_changed`.

        Args:
            event: The event object `RelationChangedEvent`.
        """
        self._handle_alert_rules(event.relation)

        if not self._container.can_connect():
            return
        if self.model.relations[self._relation_name]:
            self._setup_promtail()
        else:
            new_config = self._promtail_config
            if new_config != self._current_config:
                self._container.push(
                    WORKLOAD_CONFIG_PATH, yaml.safe_dump(new_config), make_dirs=True
                )
                self._container.restart(WORKLOAD_SERVICE_NAME)
                self.on.log_proxy_endpoint_joined.emit()

    def _on_relation_departed(self, _: RelationEvent) -> None:
        """Event handler for `relation_departed`.

        Args:
            event: The event object `RelationDepartedEvent`.
        """
        if not self._container.can_connect():
            return
        if not self._charm.model.relations[self._relation_name]:
            self._container.stop(WORKLOAD_SERVICE_NAME)
            return

        new_config = self._promtail_config
        if new_config != self._current_config:
            self._container.push(WORKLOAD_CONFIG_PATH, yaml.safe_dump(new_config), make_dirs=True)

        if new_config["clients"]:
            self._container.restart(WORKLOAD_SERVICE_NAME)
        else:
            self._container.stop(WORKLOAD_SERVICE_NAME)
        self.on.log_proxy_endpoint_departed.emit()

    def _get_container(self, container_name: str = None) -> Container:
        """Gets a single container by name or using the only container running in the Pod.

        If there is more than one container in the Pod a `PromtailDigestError` is emitted.

        Args:
            container_name: The container name.

        Returns:
            A `ops.model.Container` object representing the container.

        Emits:
            PromtailDigestError, if there was a problem obtaining a container.
        """
        try:
            container_name = self._get_container_name(container_name)
            return self._charm.unit.get_container(container_name)
        except (MultipleContainersFoundError, ContainerNotFoundError, ModelError) as e:
            msg = str(e)
            logger.warning(msg)
            self.on.promtail_digest_error.emit(msg)

    def _get_container_name(self, container_name: str = None) -> str:
        """Helper function for getting/validating a container name.

        Args:
            container_name: The container name to be validated (optional).

        Returns:
            container_name: The same container_name that was passed (if it exists) or the only
            container name that is present (if no container_name was passed).

        Raises:
            ContainerNotFoundError, if container_name does not exist.
            MultipleContainersFoundError, if container_name was not provided but multiple
            containers are present.
        """
        containers = dict(self._charm.model.unit.containers)
        if len(containers) == 0:
            raise ContainerNotFoundError

        if not container_name:
            # container_name was not provided - will get it ourselves, if it is the only one
            if len(containers) > 1:
                raise MultipleContainersFoundError

            # Get the first key in the containers' dict.
            # Need to "cast", otherwise:
            # error: Incompatible return value type (got "Optional[str]", expected "str")
            container_name = cast(str, next(iter(containers.keys())))

        elif container_name not in containers:
            raise ContainerNotFoundError

        return container_name

    def _add_pebble_layer(self, workload_binary_path: str) -> None:
        """Adds Pebble layer that manages Promtail service in Workload container.

        Args:
            workload_binary_path: string providing path to promtail binary in workload container.
        """
        pebble_layer = {
            "summary": "promtail layer",
            "description": "pebble config layer for promtail",
            "services": {
                WORKLOAD_SERVICE_NAME: {
                    "override": "replace",
                    "summary": WORKLOAD_SERVICE_NAME,
                    "command": "{} {}".format(workload_binary_path, self._cli_args),
                    "startup": "disabled",
                }
            },
        }
        self._container.add_layer(self._container_name, pebble_layer, combine=True)

    def _create_directories(self) -> None:
        """Creates the directories for Promtail binary and config file."""
        self._container.make_dir(path=WORKLOAD_BINARY_DIR, make_parents=True)
        self._container.make_dir(path=WORKLOAD_CONFIG_DIR, make_parents=True)

    def _obtain_promtail(self, promtail_info: dict) -> None:
        """Obtain promtail binary from an attached resource or download it.

        Args:
            promtail_info: dictionary containing information about promtail binary
               that must be used. The dictionary must have three keys
               - "filename": filename of promtail binary
               - "zipsha": sha256 sum of zip file of promtail binary
               - "binsha": sha256 sum of unpacked promtail binary
        """
        workload_binary_path = os.path.join(WORKLOAD_BINARY_DIR, promtail_info["filename"])
        if self._is_promtail_attached(workload_binary_path):
            return

        if self._promtail_must_be_downloaded(promtail_info):
            self._download_and_push_promtail_to_workload(promtail_info)
        else:
            binary_path = os.path.join(BINARY_DIR, promtail_info["filename"])
            self._push_binary_to_workload(binary_path, workload_binary_path)

    def _push_binary_to_workload(self, binary_path: str, workload_binary_path: str) -> None:
        """Push promtail binary into workload container.

        Args:
            binary_path: path in charm container from which promtail binary is read.
            workload_binary_path: path in workload container to which promtail binary is pushed.
        """
        with open(binary_path, "rb") as f:
            self._container.push(workload_binary_path, f, permissions=0o755, make_dirs=True)
            logger.debug("The promtail binary file has been pushed to the workload container.")

    def _is_promtail_attached(self, workload_binary_path: str) -> bool:
        """Checks whether Promtail binary is attached to the charm or not.

        Args:
            workload_binary_path: string specifying expected path of promtail
                in workload container

        Returns:
            a boolean representing whether Promtail binary is attached or not.
        """
        try:
            resource_path = self._charm.model.resources.fetch("promtail-bin")
        except ModelError:
            return False
        except NameError as e:
            if "invalid resource name" in str(e):
                return False
            else:
                raise

        logger.info("Promtail binary file has been obtained from an attached resource.")
        self._push_binary_to_workload(resource_path, workload_binary_path)
        return True

    def _promtail_must_be_downloaded(self, promtail_info: dict) -> bool:
        """Checks whether promtail binary must be downloaded or not.

        Args:
            promtail_info: dictionary containing information about promtail binary
               that must be used. The dictionary must have three keys
               - "filename": filename of promtail binary
               - "zipsha": sha256 sum of zip file of promtail binary
               - "binsha": sha256 sum of unpacked promtail binary

        Returns:
            a boolean representing whether Promtail binary must be downloaded or not.
        """
        binary_path = os.path.join(BINARY_DIR, promtail_info["filename"])
        if not self._is_promtail_binary_in_charm(binary_path):
            return True

        if not self._sha256sums_matches(binary_path, promtail_info["binsha"]):
            return True

        logger.debug("Promtail binary file is already in the the charm container.")
        return False

    def _sha256sums_matches(self, file_path: str, sha256sum: str) -> bool:
        """Checks whether a file's sha256sum matches or not with an specific sha256sum.

        Args:
            file_path: A string representing the files' patch.
            sha256sum: The sha256sum against which we want to verify.

        Returns:
            a boolean representing whether a file's sha256sum matches or not with
            an specific sha256sum.
        """
        try:
            with open(file_path, "rb") as f:
                file_bytes = f.read()
                result = sha256(file_bytes).hexdigest()

                if result != sha256sum:
                    msg = "File sha256sum mismatch, expected:'{}' but got '{}'".format(
                        sha256sum, result
                    )
                    logger.debug(msg)
                    return False

                return True
        except (APIError, FileNotFoundError):
            msg = "File: '{}' could not be opened".format(file_path)
            logger.error(msg)
            return False

    def _is_promtail_binary_in_charm(self, binary_path: str) -> bool:
        """Check if Promtail binary is already stored in charm container.

        Args:
            binary_path: string path of promtail binary to check

        Returns:
            a boolean representing whether Promtail is present or not.
        """
        return True if Path(binary_path).is_file() else False

    def _download_and_push_promtail_to_workload(self, promtail_info: dict) -> None:
        """Downloads a Promtail zip file and pushes the binary to the workload.

        Args:
            promtail_info: dictionary containing information about promtail binary
               that must be used. The dictionary must have three keys
               - "filename": filename of promtail binary
               - "zipsha": sha256 sum of zip file of promtail binary
               - "binsha": sha256 sum of unpacked promtail binary
        """
        with request.urlopen(promtail_info["url"]) as r:
            file_bytes = r.read()
            file_path = os.path.join(BINARY_DIR, promtail_info["filename"] + ".gz")
            with open(file_path, "wb") as f:
                f.write(file_bytes)
                logger.info(
                    "Promtail binary zip file has been downloaded and stored in: %s",
                    file_path,
                )

            decompressed_file = GzipFile(fileobj=BytesIO(file_bytes))
            binary_path = os.path.join(BINARY_DIR, promtail_info["filename"])
            with open(binary_path, "wb") as outfile:
                outfile.write(decompressed_file.read())
                logger.debug("Promtail binary file has been downloaded.")

        workload_binary_path = os.path.join(WORKLOAD_BINARY_DIR, promtail_info["filename"])
        self._push_binary_to_workload(binary_path, workload_binary_path)

    @property
    def _cli_args(self) -> str:
        """Return the cli arguments to pass to promtail.

        Returns:
            The arguments as a string
        """
        return "-config.file={}".format(WORKLOAD_CONFIG_PATH)

    @property
    def _current_config(self) -> dict:
        """Property that returns the current Promtail configuration.

        Returns:
            A dict containing Promtail configuration.
        """
        if not self._container.can_connect():
            logger.debug("Could not connect to promtail container!")
            return {}
        try:
            raw_current = self._container.pull(WORKLOAD_CONFIG_PATH).read()
            return yaml.safe_load(raw_current)
        except (ProtocolError, PathError) as e:
            logger.warning(
                "Could not check the current promtail configuration due to "
                "a failure in retrieving the file: %s",
                e,
            )
            return {}

    @property
    def _promtail_config(self) -> dict:
        """Generates the config file for Promtail."""
        config = {"clients": self._clients_list()}
        config.update(self._server_config())
        config.update(self._positions())
        config.update(self._scrape_configs())
        return config

    def _clients_list(self) -> list:
        """Generates a list of clients for use in the promtail config.

        Returns:
            A list of endpoints
        """
        clients = []  # type: list
        for relation in self._charm.model.relations.get(self._relation_name, []):
            endpoints = json.loads(relation.data[relation.app].get("endpoints", ""))
            if endpoints:
                clients += endpoints
        return clients

    def _server_config(self) -> dict:
        """Generates the server section of the Promtail config file.

        Returns:
            A dict representing the `server` section.
        """
        return {
            "server": {
                "http_listen_port": HTTP_LISTEN_PORT,
                "grpc_listen_port": GRPC_LISTEN_PORT,
            }
        }

    def _positions(self) -> dict:
        """Generates the positions section of the Promtail config file.

        Returns:
            A dict representing the `positions` section.
        """
        return {"positions": {"filename": WORKLOAD_POSITIONS_PATH}}

    def _scrape_configs(self) -> dict:
        """Generates the scrape_configs section of the Promtail config file.

        Returns:
            A dict representing the `scrape_configs` section.
        """
        job_name = "juju_{}".format(self.topology.identifier)
        common_labels = self.topology.as_label_dict()
        scrape_configs = []

        # Files config
        labels = common_labels.copy()
        labels.update(
            {
                "job": job_name,
                "__path__": "",
            }
        )
        config = {"targets": ["localhost"], "labels": labels}
        scrape_config = {
            "job_name": "system",
            "static_configs": self._generate_static_configs(config),
        }
        scrape_configs.append(scrape_config)

        # Syslog config
        if self._is_syslog:
            syslog_labels = common_labels.copy()
            syslog_labels.update({"job": "{}_syslog".format(job_name)})
            syslog_config = {
                "job_name": "syslog",
                "syslog": {
                    "listen_address": "127.0.0.1:{}".format(self._syslog_port),
                    "label_structured_data": True,
                    "labels": syslog_labels,
                },
            }
            scrape_configs.append(syslog_config)  # type: ignore

        return {"scrape_configs": scrape_configs}

    def _generate_static_configs(self, config: dict) -> list:
        """Generates static_configs section.

        Returns:
            - a list of dictionaries representing static_configs section
        """
        static_configs = []

        for _file in self._log_files:
            conf = deepcopy(config)
            conf["labels"]["__path__"] = _file
            static_configs.append(conf)

        return static_configs

    def _setup_promtail(self) -> None:
        # Use the first
        relations = self._charm.model.relations[self._relation_name]
        if len(relations) > 1:
            logger.debug(
                "Multiple log_proxy relations. Getting Promtail from application {}".format(
                    relations[0].app.name
                )
            )
        relation = relations[0]
        promtail_binaries = json.loads(
            relation.data[relation.app].get("promtail_binary_zip_url", "{}")
        )
        if promtail_binaries is None:
            return

        if self._is_promtail_installed(promtail_binaries[self._arch]):
            return

        self._create_directories()
        self._container.push(
            WORKLOAD_CONFIG_PATH, yaml.safe_dump(self._promtail_config), make_dirs=True
        )

        try:
            self._obtain_promtail(promtail_binaries[self._arch])
        except HTTPError as e:
            msg = "Promtail binary couldn't be download - {}".format(str(e))
            logger.warning(msg)
            self.on.promtail_digest_error.emit(msg)
<<<<<<< HEAD
        if self._current_config.get("clients"):
=======

        workload_binary_path = os.path.join(
            WORKLOAD_BINARY_DIR, promtail_binaries[self._arch]["filename"]
        )
        self._add_pebble_layer(workload_binary_path)

        if self._current_config["clients"]:
>>>>>>> 464e65eb
            try:
                self._container.restart(WORKLOAD_SERVICE_NAME)
            except ChangeError as e:
                self.on.promtail_digest_error.emit(str(e))
            else:
                self.on.log_proxy_endpoint_joined.emit()

    def _is_promtail_installed(self, promtail_info: dict) -> bool:
        """Determine if promtail has already been installed to the container.

        Args:
            promtail_info: dictionary containing information about promtail binary
               that must be used. The dictionary must at least contain a key
               "filename" giving the name of promtail binary
        """
        workload_binary_path = "{}/{}".format(WORKLOAD_BINARY_DIR, promtail_info["filename"])
        try:
            self._container.list_files(workload_binary_path)
        except (APIError, FileNotFoundError):
            return False
        return True

    @property
    def syslog_port(self) -> str:
        """Gets the port on which promtail is listening for syslog.

        Returns:
            A str representing the port
        """
        return str(self._syslog_port)

    @property
    def rsyslog_config(self) -> str:
        """Generates a config line for use with rsyslog.

        Returns:
            The rsyslog config line as a string
        """
        return 'action(type="omfwd" protocol="tcp" target="127.0.0.1" port="{}" Template="RSYSLOG_SyslogProtocol23Format" TCP_Framing="octet-counted")'.format(
            self._syslog_port
        )<|MERGE_RESOLUTION|>--- conflicted
+++ resolved
@@ -2256,17 +2256,13 @@
             msg = "Promtail binary couldn't be download - {}".format(str(e))
             logger.warning(msg)
             self.on.promtail_digest_error.emit(msg)
-<<<<<<< HEAD
-        if self._current_config.get("clients"):
-=======
 
         workload_binary_path = os.path.join(
             WORKLOAD_BINARY_DIR, promtail_binaries[self._arch]["filename"]
         )
         self._add_pebble_layer(workload_binary_path)
 
-        if self._current_config["clients"]:
->>>>>>> 464e65eb
+        if self._current_config.get("clients"):
             try:
                 self._container.restart(WORKLOAD_SERVICE_NAME)
             except ChangeError as e:
