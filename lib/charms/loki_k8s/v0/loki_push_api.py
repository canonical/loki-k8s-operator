--- conflicted
+++ resolved
@@ -452,11 +452,8 @@
 from ops.charm import (
     CharmBase,
     HookEvent,
-<<<<<<< HEAD
     RelationChangedEvent,
-=======
     RelationBrokenEvent,
->>>>>>> 3fb83f93
     RelationCreatedEvent,
     RelationDepartedEvent,
     RelationEvent,
@@ -1227,11 +1224,7 @@
                 logger.debug("Could create loki directory: %s", e)
 
         events = self._charm.on[relation_name]
-<<<<<<< HEAD
-        self.framework.observe(self._charm.on.upgrade_charm, self._on_upgrade_charm)
-=======
         self.framework.observe(self._charm.on.upgrade_charm, self._on_lifecycle_event)
->>>>>>> 3fb83f93
         self.framework.observe(events.relation_joined, self._on_logging_relation_joined)
         self.framework.observe(events.relation_changed, self._on_logging_relation_changed)
         self.framework.observe(events.relation_departed, self._on_logging_relation_departed)
@@ -1243,12 +1236,6 @@
             self._process_logging_relation_changed(relation)
 
     def _on_logging_relation_joined(self, event: RelationJoinedEvent):
-<<<<<<< HEAD
-        if self._charm.unit.is_leader():
-            event.relation.data[self._charm.app].update(self._promtail_binary_url)
-
-    def _on_logging_relation_changed(self, event: RelationChangedEvent):
-=======
         """Set basic data on relation joins.
 
         Set the promtail binary URL location, which will not change, and anything
@@ -1263,7 +1250,6 @@
             logger.debug("Saved promtail binary url: %s", self._promtail_binary_url)
 
     def _on_logging_relation_changed(self, event: HookEvent):
->>>>>>> 3fb83f93
         """Handle changes in related consumers.
 
         Anytime there are changes in the relation between Loki
@@ -1316,10 +1302,6 @@
 
     def _update_relation_data(self, relation):
         if self._charm.unit.is_leader():
-<<<<<<< HEAD
-            logger.debug("Saved promtail binary url: %s", self._promtail_binary_url)
-=======
->>>>>>> 3fb83f93
             relation.data[self._charm.app]["endpoints"] = json.dumps(self._endpoints())
             logger.debug("Saved endpoints in relation data")
 
