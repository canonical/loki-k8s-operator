#!/usr/bin/env python3
# Copyright 2021 Canonical Ltd.
# See LICENSE file for licensing details.
#
# Learn more at: https://juju.is/docs/sdk

r"""## Overview.

This document explains how to use the two principal objects this library provides:

- `LokiPushApiProvider`: This object is meant to be used by any Charmed Operator that needs to
implement the provider side of the `loki_push_api` relation interface. For instance, a Loki charm.
The provider side of the relation represents the server side, to which logs are being pushed.

- `LokiPushApiConsumer`: This object is meant to be used by any Charmed Operator that needs to
send log to Loki by implementing the consumer side of the `loki_push_api` relation interface.
For instance, a Promtail or Grafana agent charm which needs to send logs to Loki.

- `LogProxyConsumer`: This object can be used by any Charmed Operator which needs to
send telemetry, such as logs, to Loki through a Log Proxy by implementing the consumer side of the
`loki_push_api` relation interface.

Filtering logs in Loki is largely performed on the basis of labels. In the Juju ecosystem, Juju
topology labels are used to uniquely identify the workload which generates telemetry like logs.

In order to be able to control the labels on the logs pushed this object adds a Pebble layer
that runs Promtail in the workload container, injecting Juju topology labels into the
logs on the fly.

## LokiPushApiProvider Library Usage

This object may be used by any Charmed Operator which implements the `loki_push_api` interface.
For instance, Loki or Grafana Agent.

For this purposes a charm needs to instantiate the `LokiPushApiProvider` object with one mandatory
and three optional arguments.

- `charm`: A reference to the parent (Loki) charm.

- `relation_name`: The name of the relation that the charm uses to interact
  with its clients, which implement `LokiPushApiConsumer` or `LogProxyConsumer`.

  If provided, this relation name must match a provided relation in metadata.yaml with the
  `loki_push_api` interface.

  Typically `LokiPushApiConsumer` use "logging" as a relation_name and `LogProxyConsumer` use
  "log_proxy".

  The default value of this arguments is "logging".

  An example of this in a `metadata.yaml` file should have the following section:

  ```yaml
  provides:
    logging:
      interface: loki_push_api
  ```

  For example, a Loki charm may instantiate the `LokiPushApiProvider` in its constructor as
  follows:

      from charms.loki_k8s.v0.loki_push_api import LokiPushApiProvider
      from loki_server import LokiServer
      ...

      class LokiOperatorCharm(CharmBase):
          ...

          def __init__(self, *args):
              super().__init__(*args)
              ...
              self._provide_loki()
              ...

          def _provide_loki(self):
              try:
                  version = self._loki_server.version
                  self.loki_provider = LokiPushApiProvider(self)
                  logger.debug("Loki Provider is available. Loki version: %s", version)
              except LokiServerNotReadyError as e:
                  self.unit.status = MaintenanceStatus(str(e))
              except LokiServerError as e:
                  self.unit.status = BlockedStatus(str(e))

  - `port`: Loki Push Api endpoint port. Default value: 3100.
  - `rules_dir`: Directory to store alert rules. Default value: "/loki/rules".


The `LokiPushApiProvider` object has several responsibilities:

1. Set the URL of the Loki Push API in the relation application data bag; the URL
   must be unique to all instances (e.g. using a load balancer).

2. Set the Promtail binary URL (`promtail_binary_zip_url`) so clients that use
   `LogProxyConsumer` object can downloaded and configure it.

3. Process the metadata of the consumer application, provided via the
   "metadata" field of the consumer data bag, which are used to annotate the
   alert rules (see next point). An example for "metadata" is the following:

    {'model': 'loki',
     'model_uuid': '0b7d1071-ded2-4bf5-80a3-10a81aeb1386',
     'application': 'promtail-k8s'
    }

4. Process alert rules set into the relation by the `LokiPushApiConsumer`
   objects, e.g.:

    '{
         "groups": [{
             "name": "loki_0b7d1071-ded2-4bf5-80a3-10a81aeb1386_promtail-k8s_alerts",
             "rules": [{
                 "alert": "HighPercentageError",
                 "expr": "sum(rate({app=\\"foo\\", env=\\"production\\"} |= \\"error\\" [5m]))
                          by (job) \\n  /\\nsum(rate({app=\\"foo\\", env=\\"production\\"}[5m]))
                          by (job)\\n  > 0.05
                          \\n", "for": "10m",
                 "labels": {
                     "severity": "page",
                     "juju_model": "loki",
                     "juju_model_uuid": "0b7d1071-ded2-4bf5-80a3-10a81aeb1386",
                     "juju_application": "promtail-k8s"
                },
                "annotations": {
                    "summary": "High request latency"
               }
             }]
         }]
     }'


Once these alert rules are sent over relation data, the `LokiPushApiProvider` object
stores these files in the directory `/loki/rules` inside the Loki charm container. After
storing alert rules files, the object will check alert rules by querying Loki API
endpoint: [`loki/api/v1/rules`](https://grafana.com/docs/loki/latest/api/#list-rule-groups).
If there are errors with alert rules a `loki_push_api_alert_rules_changed` event will
be emitted with `event.error=True`, in the other hand if there are no error a
`loki_push_api_alert_rules_changed` event will be emitted with `event.error=False`

This events should be observed in the charm that uses `LokiPushApiProvider`:

```python
    def __init__(self, *args):
        super().__init__(*args)
        ...
        self.loki_provider = LokiPushApiProvider(self)
        self.framework.observe(
            self.loki_provider.on.loki_push_api_alert_rules_changed,
            self._loki_push_api_alert_rules_changed,
        )
```


## LokiPushApiConsumer Library Usage

This Loki charm interacts with its clients using the Loki charm library. Charms
seeking to send log to Loki, must do so using the `LokiPushApiConsumer` object from
this charm library.

For the simplest use cases, using the `LokiPushApiConsumer` object only requires
instantiating it, typically in the constructor of your charm (the one which
sends logs).

```python
from charms.loki_k8s.v0.loki_push_api import LokiPushApiConsumer

class LokiClientCharm(CharmBase):

    def __init__(self, *args):
        super().__init__(*args)
        ...
        self._loki_consumer = LokiPushApiConsumer(self)
```

The `LokiPushApiConsumer` constructor requires two things:

- A reference to the parent (LokiClientCharm) charm.

- Optionally, the name of the relation that the Loki charm uses to interact
  with its clients. If provided, this relation name must match a required
  relation in metadata.yaml with the `loki_push_api` interface.

  This argument is not required if your metadata.yaml has precisely one
  required relation in metadata.yaml with the `loki_push_api` interface, as the
  lib will automatically resolve the relation name inspecting the using the
  meta information of the charm

Any time the relation between a Loki provider charm and a Loki consumer charm is
established, a `LokiPushApiEndpointJoined` event is fired. In the consumer side
is it possible to observe this event with:

```python

self.framework.observe(
    self._loki_consumer.on.loki_push_api_endpoint_joined,
    self._on_loki_push_api_endpoint_joined,
)
```

Any time there are departures in relations between the consumer charm and Loki
the consumer charm is informed, through a `LokiPushApiEndpointDeparted` event, for instance:

```python
self.framework.observe(
    self._loki_consumer.on.loki_push_api_endpoint_departed,
    self._on_loki_push_api_endpoint_departed,
)
```

The consumer charm can then choose to update its configuration in both situations.

## LogProxyConsumer Library Usage

Let's say that we have a workload charm that produces logs and we need to send those logs to a
workload implementing the `loki_push_api` interface, such as `Loki` or `Grafana Agent`.

Adopting this object in a Charmed Operator consist of two steps:

1. Use the `LogProxyConsumer` class by instanting it in the `__init__` method of the charmed
   operator. There are two ways to get logs in to promtail. You can give it a list of files to read
   or you can write to it using the syslog protocol.

   For example:

   ```python
   from charms.loki_k8s.v0.loki_push_api import LogProxyConsumer

   ...

       def __init__(self, *args):
           ...
           self._log_proxy = LogProxyConsumer(
               charm=self, log_files=LOG_FILES, container_name=PEER, enable_syslog=True
           )

           self.framework.observe(
               self._log_proxy.on.promtail_digest_error,
               self._promtail_error,
           )

       def _promtail_error(self, event):
           logger.error(event.message)
           self.unit.status = BlockedStatus(event.message)
   ```

   Any time the relation between a provider charm and a LogProxy consumer charm is
   established, a `LogProxyEndpointJoined` event is fired. In the consumer side is it
   possible to observe this event with:

   ```python

   self.framework.observe(
       self._log_proxy.on.log_proxy_endpoint_joined,
       self._on_log_proxy_endpoint_joined,
   )
   ```

   Any time there are departures in relations between the consumer charm and the provider
   the consumer charm is informed, through a `LogProxyEndpointDeparted` event, for instance:

   ```python
   self.framework.observe(
       self._log_proxy.on.log_proxy_endpoint_departed,
       self._on_log_proxy_endpoint_departed,
   )
   ```

   The consumer charm can then choose to update its configuration in both situations.

   Note that:

   - `LOG_FILES` is a `list` containing the log files we want to send to `Loki` or
   `Grafana Agent`, for instance:

   ```python
   LOG_FILES = [
       "/var/log/apache2/access.log",
       "/var/log/alternatives.log",
   ]
   ```

   - `container_name` is the name of the container in which the application is running.
      If in the Pod there is only one container, this argument can be omitted.

   - You can configure your syslog software using `localhost` as the address and the method
     `LogProxyConsumer.syslog_port` to get the port, or, alternatively, if you are using rsyslog
     you may use the method `LogProxyConsumer.rsyslog_config()`.

2. Modify the `metadata.yaml` file to add:

   - The `log-proxy` relation in the `requires` section:
     ```yaml
     requires:
       log-proxy:
         interface: loki_push_api
         optional: true
     ```

Once the library is implemented in a Charmed Operator and a relation is established with
the charm that implements the `loki_push_api` interface, the library will inject a
Pebble layer that runs Promtail in the workload container to send logs.

By default, the promtail binary injected into the container will be downloaded from the internet.
If, for any reason, the container has limited network access, you may allow charm administrators
to provide their own promtail binary at runtime by adding the following snippet to your charm
metadata:

```yaml
resources:
  promtail-bin:
      type: file
      description: Promtail binary for logging
      filename: promtail-linux
```

Which would then allow operators to deploy the charm this way:

```
juju deploy \
    ./your_charm.charm \
    --resource promtail-bin=/tmp/promtail-linux-amd64
```

The object can emit a `PromtailDigestError` event:

- Promtail binary cannot be downloaded.
- The sha256 sum mismatch for promtail binary.

The object can raise a `ContainerNotFoundError` event:

- No `container_name` parameter has been specified and the Pod has more than 1 container.

These can be monitored via the PromtailDigestError events via:

```python
   self.framework.observe(
       self._loki_consumer.on.promtail_digest_error,
       self._promtail_error,
   )

   def _promtail_error(self, event):
       logger.error(msg)
       self.unit.status = BlockedStatus(event.message)
    )
```

## Alerting Rules

This charm library also supports gathering alerting rules from all related Loki client
charms and enabling corresponding alerts within the Loki charm. Alert rules are
automatically gathered by `LokiPushApiConsumer` object from a directory conventionally
named `loki_alert_rules`.

This directory must reside at the top level in the `src` folder of the
consumer charm. Each file in this directory is assumed to be a single alert rule
in YAML format. The file name must have the `.rule` extension.
The format of this alert rule conforms to the
[Loki docs](https://grafana.com/docs/loki/latest/rules/#alerting-rules).

An example of the contents of one such file is shown below.

```yaml
alert: HighPercentageError
expr: |
  sum(rate({%%juju_topology%%} |= "error" [5m])) by (job)
    /
  sum(rate({%%juju_topology%%}[5m])) by (job)
    > 0.05
for: 10m
labels:
    severity: page
annotations:
    summary: High request latency

```

It is **critical** to use the `%%juju_topology%%` filter in the expression for the alert
rule shown above. This filter is a stub that is automatically replaced by the
`LokiPushApiConsumer` following Loki Client's Juju topology (application, model and its
UUID). Such a topology filter is essential to ensure that alert rules submitted by one
provider charm generates alerts only for that same charm.

The Loki charm may be related to multiple Loki client charms. Without this, filter
rules submitted by one provider charm will also result in corresponding alerts for other
provider charms. Hence every alert rule expression must include such a topology filter stub.

Gathering alert rules and generating rule files within the Loki charm is easily done using
the `alerts()` method of `LokiPushApiProvider`. Alerts generated by Loki will automatically
include Juju topology labels in the alerts. These labels indicate the source of the alert.

The following labels are automatically added to every alert

- `juju_model`
- `juju_model_uuid`
- `juju_application`


Whether alert rules files does not contain the keys `alert` or `expr` or there is no alert
rules file in `alert_rules_path` a `loki_push_api_alert_rules_error` event is emitted.

To handle these situations the event must be observed in the `LokiClientCharm` charm.py file:

```python
class LokiClientCharm(CharmBase):

    def __init__(self, *args):
        super().__init__(*args)
        ...
        self._loki_consumer = LokiPushApiConsumer(self)

        self.framework.observe(
            self._loki_consumer.on.loki_push_api_alert_rules_error,
            self._alert_rules_error
        )

    def _alert_rules_error(self, event):
        self.unit.status = BlockedStatus(event.message)
```

## Relation Data

The Loki charm uses both application and unit relation data to obtain information regarding
Loki Push API and alert rules.

Units of consumer charm send their alert rules over app relation data using the `alert_rules`
key.
"""

import json
import logging
import os
<<<<<<< HEAD
import socket
=======
import platform
>>>>>>> 464e65eb
from collections import OrderedDict
from copy import deepcopy
from gzip import GzipFile
from hashlib import sha256
from io import BytesIO
from pathlib import Path
from typing import Dict, List, Optional, Union, cast
from urllib import request
from urllib.error import HTTPError
from urllib.parse import urljoin

import yaml
from ops.charm import (
    CharmBase,
    HookEvent,
    RelationBrokenEvent,
    RelationCreatedEvent,
    RelationDepartedEvent,
    RelationEvent,
    RelationJoinedEvent,
    RelationRole,
    WorkloadEvent,
)
from ops.framework import EventBase, EventSource, Object, ObjectEvents
from ops.model import Container, ModelError, Relation
from ops.pebble import APIError, ChangeError

# The unique Charmhub library identifier, never change it
LIBID = "bf76f23cdd03464b877c52bd1d2f563e"

# Increment this major API version when introducing breaking changes
LIBAPI = 0

# Increment this PATCH version before using `charmcraft publish-lib` or reset
# to 0 if you are raising the major API version
LIBPATCH = 10

logger = logging.getLogger(__name__)

RELATION_INTERFACE_NAME = "loki_push_api"
DEFAULT_RELATION_NAME = "logging"
DEFAULT_ALERT_RULES_RELATIVE_PATH = "./src/loki_alert_rules"
DEFAULT_LOG_PROXY_RELATION_NAME = "log-proxy"

PROMTAIL_BASE_URL = "https://github.com/canonical/loki-k8s-operator/releases/download"
# To update Promtail version you only need to change the PROMTAIL_VERSION and
# update all sha256 sums in PROMTAIL_BINARIES. To support a new architecture
# you only need to add a new key value pair for the architecture in PROMTAIL_BINARIES.
PROMTAIL_VERSION = "v2.5.0"
PROMTAIL_BINARIES = {
    "amd64": {
        "filename": "promtail-static-amd64",
        "zipsha": "543e333b0184e14015a42c3c9e9e66d2464aaa66eca48b29e185a6a18f67ab6d",
        "binsha": "17e2e271e65f793a9fbe81eab887b941e9d680abe82d5a0602888c50f5e0cac9",
    },
}

# Paths in `charm` container
BINARY_DIR = "/tmp"

# Paths in `workload` container
WORKLOAD_BINARY_DIR = "/opt/promtail"
WORKLOAD_CONFIG_DIR = "/etc/promtail"
WORKLOAD_CONFIG_FILE_NAME = "promtail_config.yaml"
WORKLOAD_CONFIG_PATH = "{}/{}".format(WORKLOAD_CONFIG_DIR, WORKLOAD_CONFIG_FILE_NAME)
WORKLOAD_POSITIONS_PATH = "{}/positions.yaml".format(WORKLOAD_BINARY_DIR)
WORKLOAD_SERVICE_NAME = "promtail"

HTTP_LISTEN_PORT = 9080
GRPC_LISTEN_PORT = 9095


class RelationNotFoundError(ValueError):
    """Raised if there is no relation with the given name."""

    def __init__(self, relation_name: str):
        self.relation_name = relation_name
        self.message = "No relation named '{}' found".format(relation_name)

        super().__init__(self.message)


class RelationInterfaceMismatchError(Exception):
    """Raised if the relation with the given name has a different interface."""

    def __init__(
        self,
        relation_name: str,
        expected_relation_interface: str,
        actual_relation_interface: str,
    ):
        self.relation_name = relation_name
        self.expected_relation_interface = expected_relation_interface
        self.actual_relation_interface = actual_relation_interface
        self.message = (
            "The '{}' relation has '{}' as interface rather than the expected '{}'".format(
                relation_name, actual_relation_interface, expected_relation_interface
            )
        )
        super().__init__(self.message)


class RelationRoleMismatchError(Exception):
    """Raised if the relation with the given name has a different direction."""

    def __init__(
        self,
        relation_name: str,
        expected_relation_role: RelationRole,
        actual_relation_role: RelationRole,
    ):
        self.relation_name = relation_name
        self.expected_relation_interface = expected_relation_role
        self.actual_relation_role = actual_relation_role
        self.message = "The '{}' relation has role '{}' rather than the expected '{}'".format(
            relation_name, repr(actual_relation_role), repr(expected_relation_role)
        )
        super().__init__(self.message)


def _validate_relation_by_interface_and_direction(
    charm: CharmBase,
    relation_name: str,
    expected_relation_interface: str,
    expected_relation_role: RelationRole,
):
    """Verifies that a relation has the necessary characteristics.

    Verifies that the `relation_name` provided: (1) exists in metadata.yaml,
    (2) declares as interface the interface name passed as `relation_interface`
    and (3) has the right "direction", i.e., it is a relation that `charm`
    provides or requires.

    Args:
        charm: a `CharmBase` object to scan for the matching relation.
        relation_name: the name of the relation to be verified.
        expected_relation_interface: the interface name to be matched by the
            relation named `relation_name`.
        expected_relation_role: whether the `relation_name` must be either
            provided or required by `charm`.

    Raises:
        RelationNotFoundError: If there is no relation in the charm's metadata.yaml
            with the same name as provided via `relation_name` argument.
        RelationInterfaceMismatchError: The relation with the same name as provided
            via `relation_name` argument does not have the same relation interface
            as specified via the `expected_relation_interface` argument.
        RelationRoleMismatchError: If the relation with the same name as provided
            via `relation_name` argument does not have the same role as specified
            via the `expected_relation_role` argument.
    """
    if relation_name not in charm.meta.relations:
        raise RelationNotFoundError(relation_name)

    relation = charm.meta.relations[relation_name]

    actual_relation_interface = relation.interface_name
    if actual_relation_interface != expected_relation_interface:
        raise RelationInterfaceMismatchError(
            relation_name, expected_relation_interface, actual_relation_interface
        )

    if expected_relation_role == RelationRole.provides:
        if relation_name not in charm.meta.provides:
            raise RelationRoleMismatchError(
                relation_name, RelationRole.provides, RelationRole.requires
            )
    elif expected_relation_role == RelationRole.requires:
        if relation_name not in charm.meta.requires:
            raise RelationRoleMismatchError(
                relation_name, RelationRole.requires, RelationRole.provides
            )
    else:
        raise Exception("Unexpected RelationDirection: {}".format(expected_relation_role))


class JujuTopology:
    """Class for storing and formatting juju topology information."""

    STUB = "%%juju_topology%%"

    def __new__(cls, *args, **kwargs):
        """Reject instantiation of a base JujuTopology class. Children only."""
        if cls is JujuTopology:
            raise TypeError("only children of '{}' may be instantiated".format(cls.__name__))
        return object.__new__(cls)

    def __init__(
        self,
        model: str,
        model_uuid: str,
        application: str,
        unit: Optional[str] = "",
        charm_name: Optional[str] = "",
    ):
        """Build a JujuTopology object.

        A `JujuTopology` object is used for storing and transforming
        Juju Topology information. This information is used to
        annotate Prometheus scrape jobs and alert rules. Such
        annotation when applied to scrape jobs helps in identifying
        the source of the scrapped metrics. On the other hand when
        applied to alert rules topology information ensures that
        evaluation of alert expressions is restricted to the source
        (charm) from which the alert rules were obtained.

        Args:
            model: a string name of the Juju model
            model_uuid: a globally unique string identifier for the Juju model
            application: an application name as a string
            unit: a unit name as a string
            charm_name: name of charm as a string

        Note:
            `JujuTopology` should not be constructed directly by charm code. Please
            use `ProviderTopology` or `AggregatorTopology`.
        """
        self.model = model
        self.model_uuid = model_uuid
        self.application = application
        self.charm_name = charm_name
        self.unit = unit

    @classmethod
    def from_charm(cls, charm):
        """Factory method for creating `JujuTopology` children from a given charm.

        Args:
            charm: a `CharmBase` object for which the `JujuTopology` has to be constructed

        Returns:
            a `JujuTopology` object.
        """
        return cls(
            model=charm.model.name,
            model_uuid=charm.model.uuid,
            application=charm.model.app.name,
            unit=charm.model.unit.name,
            charm_name=charm.meta.name,
        )

    @classmethod
    def from_relation_data(cls, data: dict):
        """Factory method for creating `JujuTopology` children from a dictionary.

        Args:
            data: a dictionary with four keys providing topology information. The keys are
                - "model"
                - "model_uuid"
                - "application"
                - "unit"
                - "charm_name"

                `unit` and `charm_name` may be empty, but will result in more limited
                labels. However, this allows us to support payload-only charms.

        Returns:
            a `JujuTopology` object.
        """
        return cls(
            model=data["model"],
            model_uuid=data["model_uuid"],
            application=data["application"],
            unit=data.get("unit", ""),
            charm_name=data.get("charm_name", ""),
        )

    @property
    def identifier(self) -> str:
        """Format the topology information into a terse string."""
        # This is odd, but may have `None` as a model key
        return "_".join([str(val) for val in self.as_promql_label_dict().values()]).replace(
            "/", "_"
        )

    @property
    def promql_labels(self) -> str:
        """Format the topology information into a verbose string."""
        return ", ".join(
            ['{}="{}"'.format(key, value) for key, value in self.as_promql_label_dict().items()]
        )

    def as_dict(self, rename_keys: Optional[Dict[str, str]] = None) -> OrderedDict:
        """Format the topology information into a dict.

        Use an OrderedDict so we can rely on the insertion order on Python 3.5 (and 3.6,
        which still does not guarantee it).

        Args:
            rename_keys: A dictionary mapping old key names to new key names, which will
                be substituted when invoked.
        """
        ret = OrderedDict(
            [
                ("model", self.model),
                ("model_uuid", self.model_uuid),
                ("application", self.application),
                ("unit", self.unit),
                ("charm_name", self.charm_name),
            ]
        )

        ret["unit"] or ret.pop("unit")
        ret["charm_name"] or ret.pop("charm_name")

        # If a key exists in `rename_keys`, replace the value
        if rename_keys:
            ret = OrderedDict(
                (rename_keys.get(k), v) if rename_keys.get(k) else (k, v) for k, v in ret.items()  # type: ignore
            )

        return ret

    def as_label_dict(self):
        """Format the topology information into a dict with keys having 'juju_' as prefix."""
        vals = {
            "juju_{}".format(key): val
            for key, val in self.as_dict(rename_keys={"charm_name": "charm"}).items()
        }
        return vals

    def as_promql_label_dict(self):
        """Format the topology information into a dict with keys having 'juju_' as prefix."""
        vals = self.as_label_dict()
        # The leader is the only unit that sets alert rules, if "juju_unit" is present,
        # then the rules will only be evaluated for that unit
        if "juju_unit" in vals:
            vals.pop("juju_unit")

        return vals

    def render(self, template: str):
        """Render a juju-topology template string with topology info."""
        return template.replace(JujuTopology.STUB, self.promql_labels)


class AggregatorTopology(JujuTopology):
    """Class for initializing topology information for MetricsEndpointAggregator."""

    @classmethod
    def create(
        cls, model: str, model_uuid: str, application: str, unit: str
    ) -> "AggregatorTopology":
        """Factory method for creating the `AggregatorTopology` dataclass from a given charm.

        Args:
            model: a string representing the model
            model_uuid: the model UUID as a string
            application: the application name
            unit: the unit name

        Returns:
            a `AggregatorTopology` object.
        """
        return cls(
            model=model,
            model_uuid=model_uuid,
            application=application,
            unit=unit,
        )


class ProviderTopology(JujuTopology):
    """Class for initializing topology information for MetricsEndpointProvider."""

    @property
    def scrape_identifier(self) -> str:
        """Format the topology information into a scrape identifier."""
        # This is used only by Metrics[Consumer|Provider] and does not need a
        # unit name, so only check for the charm name
        return "juju_{}_prometheus_scrape".format(
            "_".join([self.model, self.model_uuid[:7], self.application, self.charm_name])  # type: ignore
        )


class InvalidAlertRulePathError(Exception):
    """Raised if the alert rules folder cannot be found or is otherwise invalid."""

    def __init__(
        self,
        alert_rules_absolute_path: Path,
        message: str,
    ):
        self.alert_rules_absolute_path = alert_rules_absolute_path
        self.message = message

        super().__init__(self.message)


def _is_official_alert_rule_format(rules_dict: dict) -> bool:
    """Are alert rules in the upstream format as supported by Loki.

    Alert rules in dictionary format are in "official" form if they
    contain a "groups" key, since this implies they contain a list of
    alert rule groups.

    Args:
        rules_dict: a set of alert rules in Python dictionary format

    Returns:
        True if alert rules are in official Loki file format.
    """
    return "groups" in rules_dict


def _is_single_alert_rule_format(rules_dict: dict) -> bool:
    """Are alert rules in single rule format.

    The Loki charm library supports reading of alert rules in a
    custom format that consists of a single alert rule per file. This
    does not conform to the official Loki alert rule file format
    which requires that each alert rules file consists of a list of
    alert rule groups and each group consists of a list of alert
    rules.

    Alert rules in dictionary form are considered to be in single rule
    format if in the least it contains two keys corresponding to the
    alert rule name and alert expression.

    Returns:
        True if alert rule is in single rule file format.
    """
    # one alert rule per file
    return set(rules_dict) >= {"alert", "expr"}


class AlertRules:
    """Utility class for amalgamating Loki alert rule files and injecting juju topology.

    An `AlertRules` object supports aggregating alert rules from files and directories in both
    official and single rule file formats using the `add_path()` method. All the alert rules
    read are annotated with Juju topology labels and amalgamated into a single data structure
    in the form of a Python dictionary using the `as_dict()` method. Such a dictionary can be
    easily dumped into JSON format and exchanged over relation data. The dictionary can also
    be dumped into YAML format and written directly into an alert rules file that is read by
    Loki. Note that multiple `AlertRules` objects must not be written into the same file,
    since Loki allows only a single list of alert rule groups per alert rules file.

    The official Loki format is a YAML file conforming to the Loki documentation
    (https://grafana.com/docs/loki/latest/api/#list-rule-groups).
    The custom single rule format is a subsection of the official YAML, having a single alert
    rule, effectively "one alert per file".
    """

    # This class uses the following terminology for the various parts of a rule file:
    # - alert rules file: the entire groups[] yaml, including the "groups:" key.
    # - alert groups (plural): the list of groups[] (a list, i.e. no "groups:" key) - it is a list
    #   of dictionaries that have the "name" and "rules" keys.
    # - alert group (singular): a single dictionary that has the "name" and "rules" keys.
    # - alert rules (plural): all the alerts in a given alert group - a list of dictionaries with
    #   the "alert" and "expr" keys.
    # - alert rule (singular): a single dictionary that has the "alert" and "expr" keys.

    def __init__(self, topology: Optional[JujuTopology] = None):
        """Build and alert rule object.

        Args:
            topology: a `JujuTopology` instance that is used to annotate all alert rules.
        """
        self.topology = topology
        self.alert_groups = []  # type: List[dict]

    def _from_file(self, root_path: Path, file_path: Path) -> List[dict]:
        """Read a rules file from path, injecting juju topology.

        Args:
            root_path: full path to the root rules folder (used only for generating group name)
            file_path: full path to a *.rule file.

        Returns:
            A list of dictionaries representing the rules file, if file is valid (the structure is
            formed by `yaml.safe_load` of the file); an empty list otherwise.
        """
        with file_path.open() as rf:
            # Load a list of rules from file then add labels and filters
            try:
                rule_file = yaml.safe_load(rf) or {}

            except Exception as e:
                logger.error("Failed to read alert rules from %s: %s", file_path.name, e)
                return []

            if _is_official_alert_rule_format(rule_file):
                alert_groups = rule_file["groups"]
            elif _is_single_alert_rule_format(rule_file):
                # convert to list of alert groups
                # group name is made up from the file name
                alert_groups = [{"name": file_path.stem, "rules": [rule_file]}]
            else:
                # invalid/unsupported
                reason = "file is empty" if not rule_file else "unexpected file structure"
                logger.error("Invalid rules file (%s): %s", reason, file_path.name)
                return []

            # update rules with additional metadata
            for alert_group in alert_groups:
                # update group name with topology and sub-path
                alert_group["name"] = self._group_name(
                    str(root_path),
                    str(file_path),
                    alert_group["name"],
                )

                # add "juju_" topology labels
                for alert_rule in alert_group["rules"]:
                    if "labels" not in alert_rule:
                        alert_rule["labels"] = {}

                    if self.topology:
                        alert_rule["labels"].update(self.topology.as_promql_label_dict())
                        # insert juju topology filters into a prometheus alert rule
                        alert_rule["expr"] = self.topology.render(alert_rule["expr"])

            return alert_groups

    def _group_name(self, root_path: str, file_path: str, group_name: str) -> str:
        """Generate group name from path and topology.

        The group name is made up of the relative path between the root dir_path, the file path,
        and topology identifier.

        Args:
            root_path: path to the root rules dir.
            file_path: path to rule file.
            group_name: original group name to keep as part of the new augmented group name

        Returns:
            New group name, augmented by juju topology and relative path.
        """
        rel_path = os.path.relpath(os.path.dirname(file_path), root_path)
        rel_path = "" if rel_path == "." else rel_path.replace(os.path.sep, "_")

        # Generate group name:
        #  - name, from juju topology
        #  - suffix, from the relative path of the rule file;
        group_name_parts = [self.topology.identifier] if self.topology else []
        group_name_parts.extend([rel_path, group_name, "alerts"])
        # filter to remove empty strings
        return "_".join(filter(None, group_name_parts))

    @classmethod
    def _multi_suffix_glob(
        cls, dir_path: Path, suffixes: List[str], recursive: bool = True
    ) -> list:
        """Helper function for getting all files in a directory that have a matching suffix.

        Args:
            dir_path: path to the directory to glob from.
            suffixes: list of suffixes to include in the glob (items should begin with a period).
            recursive: a flag indicating whether a glob is recursive (nested) or not.

        Returns:
            List of files in `dir_path` that have one of the suffixes specified in `suffixes`.
        """
        all_files_in_dir = dir_path.glob("**/*" if recursive else "*")
        return list(filter(lambda f: f.is_file() and f.suffix in suffixes, all_files_in_dir))

    def _from_dir(self, dir_path: Path, recursive: bool) -> List[dict]:
        """Read all rule files in a directory.

        All rules from files for the same directory are loaded into a single
        group. The generated name of this group includes juju topology.
        By default, only the top directory is scanned; for nested scanning, pass `recursive=True`.

        Args:
            dir_path: directory containing *.rule files (alert rules without groups).
            recursive: flag indicating whether to scan for rule files recursively.

        Returns:
            a list of dictionaries representing prometheus alert rule groups, each dictionary
            representing an alert group (structure determined by `yaml.safe_load`).
        """
        alert_groups = []  # type: List[dict]

        # Gather all alerts into a list of groups
        for file_path in self._multi_suffix_glob(dir_path, [".rule", ".rules"], recursive):
            alert_groups_from_file = self._from_file(dir_path, file_path)
            if alert_groups_from_file:
                logger.debug("Reading alert rule from %s", file_path)
                alert_groups.extend(alert_groups_from_file)

        return alert_groups

    def add_path(self, path: str, *, recursive: bool = False):
        """Add rules from a dir path.

        All rules from files are aggregated into a data structure representing a single rule file.
        All group names are augmented with juju topology.

        Args:
            path: either a rules file or a dir of rules files.
            recursive: whether to read files recursively or not (no impact if `path` is a file).

        Raises:
            InvalidAlertRulePathError: if the provided path is invalid.
        """
        path = Path(path)  # type: Path
        if path.is_dir():
            self.alert_groups.extend(self._from_dir(path, recursive))
        elif path.is_file():
            self.alert_groups.extend(self._from_file(path.parent, path))
        else:
            logger.debug("The alerts file does not exist: %s", path)

    def as_dict(self) -> dict:
        """Return standard alert rules file in dict representation.

        Returns:
            a dictionary containing a single list of alert rule groups.
            The list of alert rule groups is provided as value of the
            "groups" dictionary key.
        """
        return {"groups": self.alert_groups} if self.alert_groups else {}


def _resolve_dir_against_charm_path(charm: CharmBase, *path_elements: str) -> str:
    """Resolve the provided path items against the directory of the main file.

    Look up the directory of the `main.py` file being executed. This is normally
    going to be the charm.py file of the charm including this library. Then, resolve
    the provided path elements and, if the result path exists and is a directory,
    return its absolute path; otherwise, raise en exception.

    Raises:
        InvalidAlertRulePathError, if the path does not exist or is not a directory.
    """
    charm_dir = Path(str(charm.charm_dir))
    if not charm_dir.exists() or not charm_dir.is_dir():
        # Operator Framework does not currently expose a robust
        # way to determine the top level charm source directory
        # that is consistent across deployed charms and unit tests
        # Hence for unit tests the current working directory is used
        # TODO: updated this logic when the following ticket is resolved
        # https://github.com/canonical/operator/issues/643
        charm_dir = Path(os.getcwd())

    alerts_dir_path = charm_dir.absolute().joinpath(*path_elements)

    if not alerts_dir_path.exists():
        raise InvalidAlertRulePathError(alerts_dir_path, "directory does not exist")
    if not alerts_dir_path.is_dir():
        raise InvalidAlertRulePathError(alerts_dir_path, "is not a directory")

    return str(alerts_dir_path)


class NoRelationWithInterfaceFoundError(Exception):
    """No relations with the given interface are found in the charm meta."""

    def __init__(self, charm: CharmBase, relation_interface: str = None):
        self.charm = charm
        self.relation_interface = relation_interface
        self.message = (
            "No relations with interface '{}' found in the meta of the '{}' charm".format(
                relation_interface, charm.meta.name
            )
        )

        super().__init__(self.message)


class MultipleRelationsWithInterfaceFoundError(Exception):
    """Multiple relations with the given interface are found in the charm meta."""

    def __init__(self, charm: CharmBase, relation_interface: str, relations: list):
        self.charm = charm
        self.relation_interface = relation_interface
        self.relations = relations
        self.message = (
            "Multiple relations with interface '{}' found in the meta of the '{}' charm.".format(
                relation_interface, charm.meta.name
            )
        )
        super().__init__(self.message)


class LokiPushApiEndpointDeparted(EventBase):
    """Event emitted when Loki departed."""


class LokiPushApiEndpointJoined(EventBase):
    """Event emitted when Loki joined."""


class LokiPushApiAlertRulesChanged(EventBase):
    """Event emitted if there is a change in the alert rules."""

    def __init__(self, handle, relation, relation_id, app=None, unit=None):
        """Pretend we are almost like a RelationEvent.

        Fields to serialize:
            {
                "relation_name": <a relation name as a string>,
                "relation_id": <a relation id, optional>,
                "app_name": <app name as a string>,
                "unit_name": <unit name as a string>
            }

        In this way, we can transparently use `RelationEvent.snapshot()` to pass
        it back if we need to log it.
        """
        super().__init__(handle)
        self.relation = relation
        self.relation_id = relation_id
        self.app = app
        self.unit = unit

    def snapshot(self) -> Dict:
        """Save event information."""
        snapshot = {"relation_name": self.relation.name, "relation_id": self.relation.id}
        if self.app:
            snapshot["app_name"] = self.app.name
        if self.unit:
            snapshot["unit_name"] = self.unit.name
        return snapshot

    def restore(self, snapshot: dict):
        """Restore event information."""
        self.relation = self.framework.model.get_relation(
            snapshot["relation_name"], snapshot["relation_id"]
        )
        app_name = snapshot.get("app_name")
        if app_name:
            self.app = self.framework.model.get_app(app_name)
        else:
            self.app = None
        unit_name = snapshot.get("unit_name")
        if unit_name:
            self.unit = self.framework.model.get_unit(unit_name)
        else:
            self.unit = None


class LokiPushApiEvents(ObjectEvents):
    """Event descriptor for events raised by `LokiPushApiProvider`."""

    loki_push_api_endpoint_departed = EventSource(LokiPushApiEndpointDeparted)
    loki_push_api_endpoint_joined = EventSource(LokiPushApiEndpointJoined)
    loki_push_api_alert_rules_changed = EventSource(LokiPushApiAlertRulesChanged)


class LokiPushApiProvider(Object):
    """A LokiPushApiProvider class."""

    on = LokiPushApiEvents()

    def __init__(
        self,
        charm,
        relation_name: str = DEFAULT_RELATION_NAME,
        *,
        port: Union[str, int] = 3100,
        scheme: str = "http",
        address: str = "localhost",
        path: str = "loki/api/v1/push",
    ):
        """A Loki service provider.

        Args:
            charm: a `CharmBase` instance that manages this
                instance of the Loki service.
            relation_name: an optional string name of the relation between `charm`
                and the Loki charmed service. The default is "logging".
                It is strongly advised not to change the default, so that people
                deploying your charm will have a consistent experience with all
                other charms that consume metrics endpoints.

        Raises:
            RelationNotFoundError: If there is no relation in the charm's metadata.yaml
                with the same name as provided via `relation_name` argument.
            RelationInterfaceMismatchError: The relation with the same name as provided
                via `relation_name` argument does not have the `loki_push_api` relation
                interface.
            RelationRoleMismatchError: If the relation with the same name as provided
                via `relation_name` argument does not have the `RelationRole.requires`
                role.
        """
        _validate_relation_by_interface_and_direction(
            charm, relation_name, RELATION_INTERFACE_NAME, RelationRole.provides
        )
        super().__init__(charm, relation_name)
        self._charm = charm
        self._relation_name = relation_name
        self.port = int(port)
        self.container = self._charm._container
        self.scheme = scheme
        self.address = address
        self.path = path

        events = self._charm.on[relation_name]
        self.framework.observe(self._charm.on.upgrade_charm, self._on_lifecycle_event)
        self.framework.observe(events.relation_joined, self._on_logging_relation_joined)
        self.framework.observe(events.relation_changed, self._on_logging_relation_changed)
        self.framework.observe(events.relation_departed, self._on_logging_relation_departed)
        self.framework.observe(events.relation_broken, self._on_logging_relation_broken)

    def _on_lifecycle_event(self, _):
        # Upgrade event or other charm-level event
        should_update = False
        for relation in self._charm.model.relations[self._relation_name]:
            # Don't accidentally flip a True result back.
            should_update = should_update or self._process_logging_relation_changed(relation)
        if should_update:
            # We don't have an event, so build it up by hand
            first_rel = self._charm.model.relations[self._relation_name][0]
            self.on.loki_push_api_alert_rules_changed.emit(
                relation=first_rel,
                relation_id=first_rel.id,
            )

    def _on_logging_relation_joined(self, event: RelationJoinedEvent):
        """Set basic data on relation joins.

        Set the promtail binary URL location, which will not change, and anything
        else which may be required, but is static..

        Args:
            event: a `CharmEvent` in response to which the consumer
                charm must set its relation data.
        """
        if self._charm.unit.is_leader():
            event.relation.data[self._charm.app].update(self._promtail_binary_url)
            logger.debug("Saved promtail binary url: %s", self._promtail_binary_url)

    def _on_logging_relation_changed(self, event: HookEvent):
        """Handle changes in related consumers.

        Anytime there are changes in the relation between Loki
        and its consumers charms.

        Args:
            event: a `CharmEvent` in response to which the consumer
                charm must update its relation data.
        """
        should_update = self._process_logging_relation_changed(event.relation)
        if should_update:
            self.on.loki_push_api_alert_rules_changed.emit(
                relation=event.relation,
                relation_id=event.relation.id,
                app=self._charm.app,
                unit=self._charm.unit,
            )

    def _on_logging_relation_broken(self, event: RelationBrokenEvent):
        """Removes alert rules files when consumer charms left the relation with Loki.

        Args:
            event: a `CharmEvent` in response to which the Loki
                charm must update its relation data.
        """
        self.on.loki_push_api_alert_rules_changed.emit(
            relation=event.relation,
            relation_id=event.relation.id,
            app=self._charm.app,
            unit=self._charm.unit,
        )

    def _on_logging_relation_departed(self, event: RelationDepartedEvent):
        """Removes alert rules files when consumer charms left the relation with Loki.

        Args:
            event: a `CharmEvent` in response to which the Loki
                charm must update its relation data.
        """
        self.on.loki_push_api_alert_rules_changed.emit(
            relation=event.relation,
            relation_id=event.relation.id,
            app=self._charm.app,
            unit=self._charm.unit,
        )

    def _should_update_alert_rules(self, relation) -> bool:
        """Determine whether alert rules should be regenerated.

        If there are alert rules in the relation data bag, tell the charm
        whether or not to regenerate them based on the boolean returned here.
        """
        if relation.data.get(relation.app).get("alert_rules"):
            return True
        return False

    def _process_logging_relation_changed(self, relation: Relation) -> bool:
        """Handle changes in related consumers.

        Anytime there are changes in relations between Loki
        and its consumers charms, Loki set the `loki_push_api`
        into the relation data. Set the endpoint building
        appropriately, and if there are alert rules present in
        the relation, let the caller know.
        Besides Loki generates alert rules files based what
        consumer charms forwards,

        Args:
            relation: the `Relation` instance to update.

        Returns:
            A boolean indicating whether an event should be emitted so we
            only emit one on lifecycle events
        """
        relation.data[self._charm.unit]["public_address"] = (
            str(self._charm.model.get_binding(relation).network.bind_address) or ""
        )
        self.update_endpoint(relation=relation)
        return self._should_update_alert_rules(relation)

    @property
    def _promtail_binary_url(self) -> dict:
        """URL from which Promtail binary can be downloaded."""
        # construct promtail binary url paths from parts
        promtail_binaries = {}  # type: Dict[str, dict]
        for arch, info in PROMTAIL_BINARIES.items():
            info["url"] = "{}/promtail-{}/{}.gz".format(
                PROMTAIL_BASE_URL, PROMTAIL_VERSION, info["filename"]
            )

        return {"promtail_binary_zip_url": json.dumps(promtail_binaries)}

    @property
    def unit_ip(self) -> str:
        """Returns unit's IP."""
        bind_address = ""
        if self._charm.model.relations[self._relation_name]:
            relation = self._charm.model.relations[self._relation_name][0]
            bind_address = relation.data[self._charm.unit].get("public_address", "")

        if bind_address:
            return str(bind_address)
        logger.warning("No address found")
        return ""

    def update_endpoint(self, url: str = None, relation: Relation = None) -> None:
        """Triggers programmatically the update of endpoint in unit relation data.

        This method should be used when the charm relying on this library needs
        to update the relation data in response to something occurring outside
        of the `logging` relation lifecycle, e.g., in case of a
        host address change because the charmed operator becomes connected to an
        Ingress after the `logging` relation is established.

        Args:
            url: An optional url value to update relation data.
            relation: An optional instance of `class:ops.model.Relation` to update.
        """
        if not relation:
            if not self._charm.model.get_relation(self._relation_name):
                return

            relation = self._charm.model.get_relation(self._relation_name)

        endpoint = self._endpoint(url or self._url)

        relation.data[self._charm.unit].update({"endpoint": json.dumps(endpoint)})
        logger.debug("Saved endpoint in unit relation data")

    @property
    def _url(self) -> str:
        """Get local Loki Push API url.

        Return url to loki, including port number, but without the endpoint subpath.
        """
        return "http://{}:{}".format(socket.getfqdn(), self.port)

    def _endpoint(self, url) -> dict:
        """Get Loki push API endpoint for a given url.

        Args:
            url: A loki unit URL.

        Returns: str
        """
        endpoint = "/loki/api/v1/push"
        return {"url": urljoin(url, endpoint)}

    @property
    def alerts(self) -> dict:
        """Fetch alerts for all relations.

        A Loki alert rules file consists of a list of "groups". Each
        group consists of a list of alerts (`rules`) that are sequentially
        executed. This method returns all the alert rules provided by each
        related metrics provider charm. These rules may be used to generate a
        separate alert rules file for each relation since the returned list
        of alert groups are indexed by relation ID. Also for each relation ID
        associated scrape metadata such as Juju model, UUID and application
        name are provided so the a unique name may be generated for the rules
        file. For each relation the structure of data returned is a dictionary
        with four keys

        - groups
        - model
        - model_uuid
        - application

        The value of the `groups` key is such that it may be used to generate
        a Loki alert rules file directly using `yaml.dump` but the
        `groups` key itself must be included as this is required by Loki,
        for example as in `yaml.dump({"groups": alerts["groups"]})`.

        Currently only accepts a list of rules and these
        rules are all placed into a single group, even though Loki itself
        allows for multiple groups within a single alert rules file.

        Returns:
            a dictionary of alert rule groups and associated scrape
            metadata indexed by relation ID.
        """
        alerts = {}  # type: Dict[str, dict] # mapping b/w juju identifiers and alert rule files
        for relation in self._charm.model.relations[self._relation_name]:
            if not relation.units:
                continue

            alert_rules = json.loads(relation.data[relation.app].get("alert_rules", "{}"))
            if not alert_rules:
                continue

            try:
                # NOTE: this `metadata` key SHOULD NOT be changed to `scrape_metadata`
                # to align with Prometheus without careful consideration'
                metadata = json.loads(relation.data[relation.app]["metadata"])
                identifier = ProviderTopology.from_relation_data(metadata).identifier
                alerts[identifier] = alert_rules
            except KeyError as e:
                logger.warning(
                    "Relation %s has no 'metadata': %s",
                    relation.id,
                    e,
                )

                if "groups" not in alert_rules:
                    logger.warning("No alert groups were found in relation data")
                    continue
                # Construct an ID based on what's in the alert rules
                for group in alert_rules["groups"]:
                    try:
                        labels = group["rules"][0]["labels"]
                        identifier = "{}_{}_{}".format(
                            labels["juju_model"],
                            labels["juju_model_uuid"],
                            labels["juju_application"],
                        )
                        alerts[identifier] = alert_rules
                    except KeyError:
                        logger.error("Alert rules were found but no usable labels were present")

        return alerts


class ConsumerBase(Object):
    """Consumer's base class."""

    def __init__(
        self,
        charm: CharmBase,
        relation_name: str = DEFAULT_RELATION_NAME,
        alert_rules_path: str = DEFAULT_ALERT_RULES_RELATIVE_PATH,
        recursive: bool = False,
    ):
        super().__init__(charm, relation_name)
        self._charm = charm
        self._relation_name = relation_name
        self.topology = ProviderTopology.from_charm(charm)

        try:
            alert_rules_path = _resolve_dir_against_charm_path(charm, alert_rules_path)
        except InvalidAlertRulePathError as e:
            logger.debug(
                "Invalid Loki alert rules folder at %s: %s",
                e.alert_rules_absolute_path,
                e.message,
            )
        self._alert_rules_path = alert_rules_path

        self._recursive = recursive

    def _handle_alert_rules(self, relation):
        if not self._charm.unit.is_leader():
            return

        alert_rules = AlertRules(self.topology)
        alert_rules.add_path(self._alert_rules_path, recursive=self._recursive)
        alert_rules_as_dict = alert_rules.as_dict()

        relation.data[self._charm.app]["metadata"] = json.dumps(self.topology.as_dict())
        relation.data[self._charm.app]["alert_rules"] = json.dumps(
            alert_rules_as_dict,
            sort_keys=True,  # sort, to prevent unnecessary relation_changed events
        )


class LokiPushApiConsumer(ConsumerBase):
    """Loki Consumer class."""

    on = LokiPushApiEvents()

    def __init__(
        self,
        charm: CharmBase,
        relation_name: str = DEFAULT_RELATION_NAME,
        alert_rules_path: str = DEFAULT_ALERT_RULES_RELATIVE_PATH,
        recursive: bool = True,
    ):
        """Construct a Loki charm client.

        The `LokiPushApiConsumer` object provides configurations to a Loki client charm.
        A charm instantiating this object needs Loki information, for instance the
        Loki API endpoint to push logs.
        The `LokiPushApiConsumer` can be instantiated as follows:

            self._loki_consumer = LokiPushApiConsumer(self)

        Args:
            charm: a `CharmBase` object that manages this `LokiPushApiConsumer` object.
                Typically this is `self` in the instantiating class.
            relation_name: the string name of the relation interface to look up.
                If `charm` has exactly one relation with this interface, the relation's
                name is returned. If none or multiple relations with the provided interface
                are found, this method will raise either an exception of type
                NoRelationWithInterfaceFoundError or MultipleRelationsWithInterfaceFoundError,
                respectively.
            alert_rules_path: a string indicating a path where alert rules can be found
            recursive: Whether or not to scan for rule files recursively.

        Raises:
            RelationNotFoundError: If there is no relation in the charm's metadata.yaml
                with the same name as provided via `relation_name` argument.
            RelationInterfaceMismatchError: The relation with the same name as provided
                via `relation_name` argument does not have the `loki_push_api` relation
                interface.
            RelationRoleMismatchError: If the relation with the same name as provided
                via `relation_name` argument does not have the `RelationRole.provides`
                role.

        Emits:
            loki_push_api_endpoint_joined: This event is emitted when the relation between the
                Charmed Operator that instantiates `LokiPushApiProvider` (Loki charm for instance)
                and the Charmed Operator that instantiates `LokiPushApiConsumer` is established.
            loki_push_api_endpoint_departed: This event is emitted when the relation between the
                Charmed Operator that implements `LokiPushApiProvider` (Loki charm for instance)
                and the Charmed Operator that implements `LokiPushApiConsumer` is removed.
            loki_push_api_alert_rules_error: This event is emitted when an invalid alert rules
                file is encountered or if `alert_rules_path` is empty.
        """
        _validate_relation_by_interface_and_direction(
            charm, relation_name, RELATION_INTERFACE_NAME, RelationRole.requires
        )
        super().__init__(charm, relation_name, alert_rules_path, recursive)
        events = self._charm.on[relation_name]
        self.framework.observe(self._charm.on.upgrade_charm, self._on_lifecycle_event)
        self.framework.observe(events.relation_joined, self._on_logging_relation_joined)
        self.framework.observe(events.relation_changed, self._on_logging_relation_changed)
        self.framework.observe(events.relation_departed, self._on_logging_relation_departed)

    def _on_lifecycle_event(self, _: HookEvent):
        """Update require relation data on charm upgrades and other lifecycle events.

        Args:
            event: a `CharmEvent` in response to which the consumer
                charm must update its relation data.
        """
        # Upgrade event or other charm-level event
        # nothing needed for now other than possible telling consumers
        # to check for new endpoints
        self.on.loki_push_api_endpoint_joined.emit()

    def _on_logging_relation_joined(self, event: RelationJoinedEvent):
        """Handle changes in related consumers.

        Update relation data and emit events when a relation is established.

        Args:
            event: a `CharmEvent` in response to which the consumer
                charm must update its relation data.

        Emits:
            loki_push_api_endpoint_joined: Once the relation is established, this event is emitted.
            loki_push_api_alert_rules_error: This event is emitted when an invalid alert rules
                file is encountered or if `alert_rules_path` is empty.
        """
        # Alert rules will not change over the lifecycle of a charm, and do not need to be
        # constantly set on every relation_changed event. Leave them here.
        self._handle_alert_rules(event.relation)
        self.on.loki_push_api_endpoint_joined.emit()

    def _on_logging_relation_changed(self, _: HookEvent):
        """Handle changes in related consumers.

        Anytime there are changes in the relation between Loki
        and its consumers charms.

        Args:
            event: a `CharmEvent` in response to which the consumer
                charm must update its relation data.

        Emits:
            loki_push_api_endpoint_joined: Once the relation is established, this event is emitted.
            loki_push_api_alert_rules_error: This event is emitted when an invalid alert rules
                file is encountered or if `alert_rules_path` is empty.
        """
        self.on.loki_push_api_endpoint_joined.emit()

    def _reinitialize_alert_rules(self):
        """Reloads alert rules and updates all relations."""
        for relation in self._charm.model.relations[self._relation_name]:
            self._handle_alert_rules(relation)

    def _process_logging_relation_changed(self, relation: Relation):
        self._handle_alert_rules(relation)
        self.on.loki_push_api_endpoint_joined.emit()

    def _on_logging_relation_departed(self, _: RelationEvent):
        """Handle departures in related providers.

        Anytime there are departures in relations between the consumer charm and Loki
        the consumer charm is informed, through a `LokiPushApiEndpointDeparted` event.
        The consumer charm can then choose to update its configuration.
        """
        # Provide default to avoid throwing, as in some complicated scenarios with
        # upgrades and hook failures we might not have data in the storage
        self.on.loki_push_api_endpoint_departed.emit()

    @property
    def loki_endpoints(self) -> List[dict]:
        """Fetch Loki Push API endpoints sent from LokiPushApiProvider through relation data.

        Returns:
            A list of dictionaries with Loki Push API endpoints, for instance:
            [
                {"url": "http://loki1:3100/loki/api/v1/push"},
                {"url": "http://loki2:3100/loki/api/v1/push"},
            ]
        """
        endpoints = []  # type: list

        for relation in self._charm.model.relations[self._relation_name]:
            for unit in relation.units:
                if unit.app is self._charm.app:
                    # This is a peer unit
                    continue

                endpoint = relation.data[unit].get("endpoint")
                if endpoint:
                    deserialized_endpoint = json.loads(endpoint)
                    endpoints.append(deserialized_endpoint)

        return endpoints


class ContainerNotFoundError(Exception):
    """Raised if the specified container does not exist."""

    def __init__(self):
        msg = "The specified container does not exist."
        self.message = msg

        super().__init__(self.message)


class MultipleContainersFoundError(Exception):
    """Raised if no container name is passed but multiple containers are present."""

    def __init__(self):
        msg = (
            "No 'container_name' parameter has been specified; since this Charmed Operator"
            " is has multiple containers, container_name must be specified for the container"
            " to get logs from."
        )
        self.message = msg

        super().__init__(self.message)


class PromtailDigestError(EventBase):
    """Event emitted when there is an error with the Promtail binary file."""

    def __init__(self, handle, message):
        super().__init__(handle)
        self.message = message

    def snapshot(self):
        """Save message information."""
        return {"message": self.message}

    def restore(self, snapshot):
        """Restore message information."""
        self.message = snapshot["message"]


class LogProxyEndpointDeparted(EventBase):
    """Event emitted when a Log Proxy has departed."""


class LogProxyEndpointJoined(EventBase):
    """Event emitted when a Log Proxy joins."""


class LogProxyEvents(ObjectEvents):
    """Event descriptor for events raised by `LogProxyConsumer`."""

    promtail_digest_error = EventSource(PromtailDigestError)
    log_proxy_endpoint_departed = EventSource(LogProxyEndpointDeparted)
    log_proxy_endpoint_joined = EventSource(LogProxyEndpointJoined)


class LogProxyConsumer(ConsumerBase):
    """LogProxyConsumer class.

    The `LogProxyConsumer` object provides a method for attaching `promtail` to
    a workload in order to generate structured logging data from applications
    which traditionally log to syslog or do not have native Loki integration.
    The `LogProxyConsumer` can be instantiated as follows:

        self._log_proxy_consumer = LogProxyConsumer(self, log_files=["/var/log/messages"])

    Args:
        charm: a `CharmBase` object that manages this `LokiPushApiConsumer` object.
            Typically, this is `self` in the instantiating class.
        log_files: a list of log files to monitor with Promtail.
        relation_name: the string name of the relation interface to look up.
            If `charm` has exactly one relation with this interface, the relation's
            name is returned. If none or multiple relations with the provided interface
            are found, this method will raise either an exception of type
            NoRelationWithInterfaceFoundError or MultipleRelationsWithInterfaceFoundError,
            respectively.
        enable_syslog: Whether to enable syslog integration.
        syslog_port: The port syslog is attached to.
        alert_rules_path: an optional path for the location of alert rules
            files. Defaults to "./src/loki_alert_rules",
            resolved from the directory hosting the charm entry file.
            The alert rules are automatically updated on charm upgrade.
        recursive: Whether to scan for rule files recursively.
        container_name: An optional container name to inject the payload into.

    Raises:
        RelationNotFoundError: If there is no relation in the charm's metadata.yaml
            with the same name as provided via `relation_name` argument.
        RelationInterfaceMismatchError: The relation with the same name as provided
            via `relation_name` argument does not have the `loki_push_api` relation
            interface.
        RelationRoleMismatchError: If the relation with the same name as provided
            via `relation_name` argument does not have the `RelationRole.provides`
            role.
    """

    on = LogProxyEvents()

    def __init__(
        self,
        charm,
        log_files: list = None,
        relation_name: str = DEFAULT_LOG_PROXY_RELATION_NAME,
        enable_syslog: bool = False,
        syslog_port: int = 1514,
        alert_rules_path: str = DEFAULT_ALERT_RULES_RELATIVE_PATH,
        recursive: bool = False,
        container_name: Optional[str] = None,
    ):
        super().__init__(charm, relation_name, alert_rules_path, recursive)
        self._charm = charm
        self._relation_name = relation_name
        self._container = self._get_container(container_name)
        self._container_name = self._get_container_name(container_name)
        self._log_files = log_files or []
        self._syslog_port = syslog_port
        self._is_syslog = enable_syslog
        self.topology = ProviderTopology.from_charm(charm)

        # architechure used for promtail binary
        arch = platform.processor()
        self._arch = "amd64" if arch == "x86_64" else arch

        events = self._charm.on[relation_name]
        self.framework.observe(events.relation_created, self._on_relation_created)
        self.framework.observe(events.relation_changed, self._on_relation_changed)
        self.framework.observe(events.relation_departed, self._on_relation_departed)
        # turn the container name to a valid Python identifier
        snake_case_container_name = self._container_name.replace("-", "_")
        self.framework.observe(
            getattr(self._charm.on, "{}_pebble_ready".format(snake_case_container_name)),
            self._on_pebble_ready,
        )

    def _on_pebble_ready(self, _: WorkloadEvent):
        """Event handler for `pebble_ready`."""
        if self.model.relations[self._relation_name]:
            self._setup_promtail()

    def _on_relation_created(self, _: RelationCreatedEvent) -> None:
        """Event handler for `relation_created`."""
        if not self._container.can_connect():
            return
        self._setup_promtail()

    def _on_relation_changed(self, event: RelationEvent) -> None:
        """Event handler for `relation_changed`.

        Args:
            event: The event object `RelationChangedEvent`.
        """
        self._handle_alert_rules(event.relation)

        if not self._container.can_connect():
            return
        if self.model.relations[self._relation_name]:
            self._setup_promtail()
        else:
            new_config = self._promtail_config
            if new_config != self._current_config:
                self._container.push(
                    WORKLOAD_CONFIG_PATH, yaml.safe_dump(new_config), make_dirs=True
                )
                self._container.restart(WORKLOAD_SERVICE_NAME)
                self.on.log_proxy_endpoint_joined.emit()

    def _on_relation_departed(self, _: RelationEvent) -> None:
        """Event handler for `relation_departed`.

        Args:
            event: The event object `RelationDepartedEvent`.
        """
        if not self._container.can_connect():
            return
        if not self._charm.model.relations[self._relation_name]:
            self._container.stop(WORKLOAD_SERVICE_NAME)
            return

        new_config = self._promtail_config
        if new_config != self._current_config:
            self._container.push(WORKLOAD_CONFIG_PATH, yaml.safe_dump(new_config), make_dirs=True)

        if new_config["clients"]:
            self._container.restart(WORKLOAD_SERVICE_NAME)
        else:
            self._container.stop(WORKLOAD_SERVICE_NAME)
        self.on.log_proxy_endpoint_departed.emit()

    def _get_container(self, container_name: str = None) -> Container:
        """Gets a single container by name or using the only container running in the Pod.

        If there is more than one container in the Pod a `PromtailDigestError` is emitted.

        Args:
            container_name: The container name.

        Returns:
            A `ops.model.Container` object representing the container.

        Emits:
            PromtailDigestError, if there was a problem obtaining a container.
        """
        try:
            container_name = self._get_container_name(container_name)
            return self._charm.unit.get_container(container_name)
        except (MultipleContainersFoundError, ContainerNotFoundError, ModelError) as e:
            msg = str(e)
            logger.warning(msg)
            self.on.promtail_digest_error.emit(msg)

    def _get_container_name(self, container_name: str = None) -> str:
        """Helper function for getting/validating a container name.

        Args:
            container_name: The container name to be validated (optional).

        Returns:
            container_name: The same container_name that was passed (if it exists) or the only
            container name that is present (if no container_name was passed).

        Raises:
            ContainerNotFoundError, if container_name does not exist.
            MultipleContainersFoundError, if container_name was not provided but multiple
            containers are present.
        """
        containers = dict(self._charm.model.unit.containers)
        if len(containers) == 0:
            raise ContainerNotFoundError

        if not container_name:
            # container_name was not provided - will get it ourselves, if it is the only one
            if len(containers) > 1:
                raise MultipleContainersFoundError

            # Get the first key in the containers' dict.
            # Need to "cast", otherwise:
            # error: Incompatible return value type (got "Optional[str]", expected "str")
            container_name = cast(str, next(iter(containers.keys())))

        elif container_name not in containers:
            raise ContainerNotFoundError

        return container_name

    def _add_pebble_layer(self, workload_binary_path: str) -> None:
        """Adds Pebble layer that manages Promtail service in Workload container.

        Args:
            workload_binary_path: string providing path to promtail binary in workload container.
        """
        pebble_layer = {
            "summary": "promtail layer",
            "description": "pebble config layer for promtail",
            "services": {
                WORKLOAD_SERVICE_NAME: {
                    "override": "replace",
                    "summary": WORKLOAD_SERVICE_NAME,
                    "command": "{} {}".format(workload_binary_path, self._cli_args),
                    "startup": "disabled",
                }
            },
        }
        self._container.add_layer(self._container_name, pebble_layer, combine=True)

    def _create_directories(self) -> None:
        """Creates the directories for Promtail binary and config file."""
        self._container.make_dir(path=WORKLOAD_BINARY_DIR, make_parents=True)
        self._container.make_dir(path=WORKLOAD_CONFIG_DIR, make_parents=True)

    def _obtain_promtail(self, promtail_info: dict) -> None:
        """Obtain promtail binary from an attached resource or download it.

        Args:
            promtail_info: dictionary containing information about promtail binary
               that must be used. The dictionary must have three keys
               - "filename": filename of promtail binary
               - "zipsha": sha256 sum of zip file of promtail binary
               - "binsha": sha256 sum of unpacked promtail binary
        """
        workload_binary_path = os.path.join(WORKLOAD_BINARY_DIR, promtail_info["filename"])
        if self._is_promtail_attached(workload_binary_path):
            return

        if self._promtail_must_be_downloaded(promtail_info):
            self._download_and_push_promtail_to_workload(promtail_info)
        else:
            binary_path = os.path.join(BINARY_DIR, promtail_info["filename"])
            self._push_binary_to_workload(binary_path, workload_binary_path)

    def _push_binary_to_workload(self, binary_path: str, workload_binary_path: str) -> None:
        """Push promtail binary into workload container.

        Args:
            binary_path: path in charm container from which promtail binary is read.
            workload_binary_path: path in workload container to which promtail binary is pushed.
        """
        with open(binary_path, "rb") as f:
            self._container.push(workload_binary_path, f, permissions=0o755, make_dirs=True)
            logger.debug("The promtail binary file has been pushed to the workload container.")

    def _is_promtail_attached(self, workload_binary_path: str) -> bool:
        """Checks whether Promtail binary is attached to the charm or not.

        Args:
            workload_binary_path: string specifying expected path of promtail
                in workload container

        Returns:
            a boolean representing whether Promtail binary is attached or not.
        """
        try:
            resource_path = self._charm.model.resources.fetch("promtail-bin")
        except ModelError:
            return False
        except NameError as e:
            if "invalid resource name" in str(e):
                return False
            else:
                raise

        logger.info("Promtail binary file has been obtained from an attached resource.")
        self._push_binary_to_workload(resource_path, workload_binary_path)
        return True

    def _promtail_must_be_downloaded(self, promtail_info: dict) -> bool:
        """Checks whether promtail binary must be downloaded or not.

        Args:
            promtail_info: dictionary containing information about promtail binary
               that must be used. The dictionary must have three keys
               - "filename": filename of promtail binary
               - "zipsha": sha256 sum of zip file of promtail binary
               - "binsha": sha256 sum of unpacked promtail binary

        Returns:
            a boolean representing whether Promtail binary must be downloaded or not.
        """
        binary_path = os.path.join(BINARY_DIR, promtail_info["filename"])
        if not self._is_promtail_binary_in_charm(binary_path):
            return True

        if not self._sha256sums_matches(binary_path, promtail_info["binsha"]):
            return True

        logger.debug("Promtail binary file is already in the the charm container.")
        return False

    def _sha256sums_matches(self, file_path: str, sha256sum: str) -> bool:
        """Checks whether a file's sha256sum matches or not with an specific sha256sum.

        Args:
            file_path: A string representing the files' patch.
            sha256sum: The sha256sum against which we want to verify.

        Returns:
            a boolean representing whether a file's sha256sum matches or not with
            an specific sha256sum.
        """
        try:
            with open(file_path, "rb") as f:
                file_bytes = f.read()
                result = sha256(file_bytes).hexdigest()

                if result != sha256sum:
                    msg = "File sha256sum mismatch, expected:'{}' but got '{}'".format(
                        sha256sum, result
                    )
                    logger.debug(msg)
                    return False

                return True
        except (APIError, FileNotFoundError):
            msg = "File: '{}' could not be opened".format(file_path)
            logger.error(msg)
            return False

    def _is_promtail_binary_in_charm(self, binary_path: str) -> bool:
        """Check if Promtail binary is already stored in charm container.

        Args:
            binary_path: string path of promtail binary to check

        Returns:
            a boolean representing whether Promtail is present or not.
        """
        return True if Path(binary_path).is_file() else False

    def _download_and_push_promtail_to_workload(self, promtail_info: dict) -> None:
        """Downloads a Promtail zip file and pushes the binary to the workload.

        Args:
            promtail_info: dictionary containing information about promtail binary
               that must be used. The dictionary must have three keys
               - "filename": filename of promtail binary
               - "zipsha": sha256 sum of zip file of promtail binary
               - "binsha": sha256 sum of unpacked promtail binary
        """
        with request.urlopen(promtail_info["url"]) as r:
            file_bytes = r.read()
            file_path = os.path.join(BINARY_DIR, promtail_info["filename"] + ".gz")
            with open(file_path, "wb") as f:
                f.write(file_bytes)
                logger.info(
                    "Promtail binary zip file has been downloaded and stored in: %s",
                    file_path,
                )

            decompressed_file = GzipFile(fileobj=BytesIO(file_bytes))
            binary_path = os.path.join(BINARY_DIR, promtail_info["filename"])
            with open(binary_path, "wb") as outfile:
                outfile.write(decompressed_file.read())
                logger.debug("Promtail binary file has been downloaded.")

        workload_binary_path = os.path.join(WORKLOAD_BINARY_DIR, promtail_info["filename"])
        self._push_binary_to_workload(binary_path, workload_binary_path)

    @property
    def _cli_args(self) -> str:
        """Return the cli arguments to pass to promtail.

        Returns:
            The arguments as a string
        """
        return "-config.file={}".format(WORKLOAD_CONFIG_PATH)

    @property
    def _current_config(self) -> dict:
        """Property that returns the current Promtail configuration.

        Returns:
            A dict containing Promtail configuration.
        """
        raw_current = self._container.pull(WORKLOAD_CONFIG_PATH).read()
        current_config = yaml.safe_load(raw_current)
        return current_config

    @property
    def _promtail_config(self) -> dict:
        """Generates the config file for Promtail."""
        config = {"clients": self._clients_list()}
        config.update(self._server_config())
        config.update(self._positions())
        config.update(self._scrape_configs())
        return config

    def _clients_list(self) -> list:
        """Generates a list of clients for use in the promtail config.

        Returns:
            A list of endpoints
        """
        clients = []  # type: list
        for relation in self._charm.model.relations.get(self._relation_name, []):
            endpoints = json.loads(relation.data[relation.app].get("endpoints", ""))
            if endpoints:
                clients += endpoints
        return clients

    def _server_config(self) -> dict:
        """Generates the server section of the Promtail config file.

        Returns:
            A dict representing the `server` section.
        """
        return {
            "server": {
                "http_listen_port": HTTP_LISTEN_PORT,
                "grpc_listen_port": GRPC_LISTEN_PORT,
            }
        }

    def _positions(self) -> dict:
        """Generates the positions section of the Promtail config file.

        Returns:
            A dict representing the `positions` section.
        """
        return {"positions": {"filename": WORKLOAD_POSITIONS_PATH}}

    def _scrape_configs(self) -> dict:
        """Generates the scrape_configs section of the Promtail config file.

        Returns:
            A dict representing the `scrape_configs` section.
        """
        job_name = "juju_{}".format(self.topology.identifier)
        common_labels = self.topology.as_label_dict()
        scrape_configs = []

        # Files config
        labels = common_labels.copy()
        labels.update(
            {
                "job": job_name,
                "__path__": "",
            }
        )
        config = {"targets": ["localhost"], "labels": labels}
        scrape_config = {
            "job_name": "system",
            "static_configs": self._generate_static_configs(config),
        }
        scrape_configs.append(scrape_config)

        # Syslog config
        if self._is_syslog:
            syslog_labels = common_labels.copy()
            syslog_labels.update({"job": "{}_syslog".format(job_name)})
            syslog_config = {
                "job_name": "syslog",
                "syslog": {
                    "listen_address": "127.0.0.1:{}".format(self._syslog_port),
                    "label_structured_data": True,
                    "labels": syslog_labels,
                },
            }
            scrape_configs.append(syslog_config)  # type: ignore

        return {"scrape_configs": scrape_configs}

    def _generate_static_configs(self, config: dict) -> list:
        """Generates static_configs section.

        Returns:
            - a list of dictionaries representing static_configs section
        """
        static_configs = []

        for _file in self._log_files:
            conf = deepcopy(config)
            conf["labels"]["__path__"] = _file
            static_configs.append(conf)

        return static_configs

    def _setup_promtail(self) -> None:
        # Use the first
        relations = self._charm.model.relations[self._relation_name]
        if len(relations) > 1:
            logger.debug(
                "Multiple log_proxy relations. Getting Promtail from application {}".format(
                    relations[0].app.name
                )
            )
        relation = relations[0]
        promtail_binaries = json.loads(
            relation.data[relation.app].get("promtail_binary_zip_url", "{}")
        )
        if promtail_binaries is None:
            return

        if self._is_promtail_installed(promtail_binaries[self._arch]):
            return

        self._create_directories()
        self._container.push(
            WORKLOAD_CONFIG_PATH, yaml.safe_dump(self._promtail_config), make_dirs=True
        )

        try:
            self._obtain_promtail(promtail_binaries[self._arch])
        except HTTPError as e:
            msg = "Promtail binary couldn't be download - {}".format(str(e))
            logger.warning(msg)
            self.on.promtail_digest_error.emit(msg)

        workload_binary_path = os.path.join(
            WORKLOAD_BINARY_DIR, promtail_binaries[self._arch]["filename"]
        )
        self._add_pebble_layer(workload_binary_path)

        if self._current_config["clients"]:
            try:
                self._container.restart(WORKLOAD_SERVICE_NAME)
            except ChangeError as e:
                self.on.promtail_digest_error.emit(str(e))
            else:
                self.on.log_proxy_endpoint_joined.emit()

    def _is_promtail_installed(self, promtail_info: dict) -> bool:
        """Determine if promtail has already been installed to the container.

        Args:
            promtail_info: dictionary containing information about promtail binary
               that must be used. The dictionary must at least contain a key
               "filename" giving the name of promtail binary
        """
        workload_binary_path = "{}/{}".format(WORKLOAD_BINARY_DIR, promtail_info["filename"])
        try:
            self._container.list_files(workload_binary_path)
        except (APIError, FileNotFoundError):
            return False
        return True

    @property
    def syslog_port(self) -> str:
        """Gets the port on which promtail is listening for syslog.

        Returns:
            A str representing the port
        """
        return str(self._syslog_port)

    @property
    def rsyslog_config(self) -> str:
        """Generates a config line for use with rsyslog.

        Returns:
            The rsyslog config line as a string
        """
        return 'action(type="omfwd" protocol="tcp" target="127.0.0.1" port="{}" Template="RSYSLOG_SyslogProtocol23Format" TCP_Framing="octet-counted")'.format(
            self._syslog_port
        )<|MERGE_RESOLUTION|>--- conflicted
+++ resolved
@@ -429,11 +429,8 @@
 import json
 import logging
 import os
-<<<<<<< HEAD
+import platform
 import socket
-=======
-import platform
->>>>>>> 464e65eb
 from collections import OrderedDict
 from copy import deepcopy
 from gzip import GzipFile
@@ -1343,13 +1340,12 @@
     def _promtail_binary_url(self) -> dict:
         """URL from which Promtail binary can be downloaded."""
         # construct promtail binary url paths from parts
-        promtail_binaries = {}  # type: Dict[str, dict]
         for arch, info in PROMTAIL_BINARIES.items():
             info["url"] = "{}/promtail-{}/{}.gz".format(
                 PROMTAIL_BASE_URL, PROMTAIL_VERSION, info["filename"]
             )
 
-        return {"promtail_binary_zip_url": json.dumps(promtail_binaries)}
+        return {"promtail_binary_zip_url": json.dumps(info)}
 
     @property
     def unit_ip(self) -> str:
