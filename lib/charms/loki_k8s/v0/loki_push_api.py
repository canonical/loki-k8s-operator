#!/usr/bin/env python3
# Copyright 2021 Canonical Ltd.
# See LICENSE file for licensing details.
#
# Learn more at: https://juju.is/docs/sdk

r"""## Overview.

This document explains how to use the two principal objects this library provides:

- `LokiPushApiProvider`: This object is meant to be used by any Charmed Operator that needs to
implement the provider side of the `loki_push_api` relation interface. For instance, a Loki charm.
The provider side of the relation represents the server side, to which logs are being pushed.

- `LokiPushApiConsumer`: This object is meant to be used by any Charmed Operator that needs to
send log to Loki by implementing the consumer side of the `loki_push_api` relation interface.
For instance, a Promtail or Grafana agent charm which needs to send logs to Loki.

- `LogProxyConsumer`: This object can be used by any Charmed Operator which needs to
send telemetry, such as logs, to Loki through a Log Proxy by implementing the consumer side of the
`loki_push_api` relation interface.

Filtering logs in Loki is largely performed on the basis of labels. In the Juju ecosystem, Juju
topology labels are used to uniquely identify the workload which generates telemetry like logs.

In order to be able to control the labels on the logs pushed this object adds a Pebble layer
that runs Promtail in the workload container, injecting Juju topology labels into the
logs on the fly.

## LokiPushApiProvider Library Usage

This object may be used by any Charmed Operator which implements the `loki_push_api` interface.
For instance, Loki or Grafana Agent.

For this purposes a charm needs to instantiate the `LokiPushApiProvider` object with one mandatory
and three optional arguments.

- `charm`: A reference to the parent (Loki) charm.

- `relation_name`: The name of the relation that the charm uses to interact
  with its clients, which implement `LokiPushApiConsumer` or `LogProxyConsumer`.

  If provided, this relation name must match a provided relation in metadata.yaml with the
  `loki_push_api` interface.

  Typically `LokiPushApiConsumer` use "logging" as a relation_name and `LogProxyConsumer` use
  "log_proxy".

  The default value of this arguments is "logging".

  An example of this in a `metadata.yaml` file should have the following section:

  ```yaml
  provides:
    logging:
      interface: loki_push_api
  ```

  For example, a Loki charm may instantiate the `LokiPushApiProvider` in its constructor as
  follows:

      from charms.loki_k8s.v0.loki_push_api import LokiPushApiProvider
      from loki_server import LokiServer
      ...

      class LokiOperatorCharm(CharmBase):
          ...

          def __init__(self, *args):
              super().__init__(*args)
              ...
              self._provide_loki()
              ...

          def _provide_loki(self):
              try:
                  version = self._loki_server.version
                  self.loki_provider = LokiPushApiProvider(self)
                  logger.debug("Loki Provider is available. Loki version: %s", version)
              except LokiServerNotReadyError as e:
                  self.unit.status = MaintenanceStatus(str(e))
              except LokiServerError as e:
                  self.unit.status = BlockedStatus(str(e))

  - `port`: Loki Push Api endpoint port. Default value: 3100.
  - `rules_dir`: Directory to store alert rules. Default value: "/loki/rules".


The `LokiPushApiProvider` object has several responsibilities:

1. Set the URL of the Loki Push API in the relation application data bag; the URL
   must be unique to all instances (e.g. using a load balancer).

2. Set the Promtail binary URL (`promtail_binary_zip_url`) so clients that use
   `LogProxyConsumer` object can downloaded and configure it.

3. Process the metadata of the consumer application, provided via the
   "metadata" field of the consumer data bag, which are used to annotate the
   alert rules (see next point). An example for "metadata" is the following:

    {'model': 'loki',
     'model_uuid': '0b7d1071-ded2-4bf5-80a3-10a81aeb1386',
     'application': 'promtail-k8s'
    }

4. Process alert rules set into the relation by the `LokiPushApiConsumer`
   objects, e.g.:

    '{
         "groups": [{
             "name": "loki_0b7d1071-ded2-4bf5-80a3-10a81aeb1386_promtail-k8s_alerts",
             "rules": [{
                 "alert": "HighPercentageError",
                 "expr": "sum(rate({app=\\"foo\\", env=\\"production\\"} |= \\"error\\" [5m]))
                          by (job) \\n  /\\nsum(rate({app=\\"foo\\", env=\\"production\\"}[5m]))
                          by (job)\\n  > 0.05
                          \\n", "for": "10m",
                 "labels": {
                     "severity": "page",
                     "juju_model": "loki",
                     "juju_model_uuid": "0b7d1071-ded2-4bf5-80a3-10a81aeb1386",
                     "juju_application": "promtail-k8s"
                },
                "annotations": {
                    "summary": "High request latency"
               }
             }]
         }]
     }'


Once these alert rules are sent over relation data, the `LokiPushApiProvider` object
stores these files in the directory `/loki/rules` inside the Loki charm container. After
storing alert rules files, the object will check alert rules by querying Loki API
endpoint: [`loki/api/v1/rules`](https://grafana.com/docs/loki/latest/api/#list-rule-groups).
If there are errors with alert rules a `loki_push_api_alert_rules_changed` event will
be emitted with `event.error=True`, in the other hand if there are no error a
`loki_push_api_alert_rules_changed` event will be emitted with `event.error=False`

This events should be observed in the charm that uses `LokiPushApiProvider`:

```python
    def __init__(self, *args):
        super().__init__(*args)
        ...
        self.loki_provider = LokiPushApiProvider(self)
        self.framework.observe(
            self.loki_provider.on.loki_push_api_alert_rules_changed,
            self._loki_push_api_alert_rules_changed,
        )

    def _loki_push_api_alert_rules_changed(self, event):
        if event.error:
            self.unit.status = BlockedStatus(event.message)
            return False

        ...

        self.unit.status = ActiveStatus()
```


## LokiPushApiConsumer Library Usage

This Loki charm interacts with its clients using the Loki charm library. Charms
seeking to send log to Loki, must do so using the `LokiPushApiConsumer` object from
this charm library.

For the simplest use cases, using the `LokiPushApiConsumer` object only requires
instantiating it, typically in the constructor of your charm (the one which
sends logs).

```python
from charms.loki_k8s.v0.loki_push_api import LokiPushApiConsumer

class LokiClientCharm(CharmBase):

    def __init__(self, *args):
        super().__init__(*args)
        ...
        self._loki_consumer = LokiPushApiConsumer(self)
```

The `LokiPushApiConsumer` constructor requires two things:

- A reference to the parent (LokiClientCharm) charm.

- Optionally, the name of the relation that the Loki charm uses to interact
  with its clients. If provided, this relation name must match a required
  relation in metadata.yaml with the `loki_push_api` interface.

  This argument is not required if your metadata.yaml has precisely one
  required relation in metadata.yaml with the `loki_push_api` interface, as the
  lib will automatically resolve the relation name inspecting the using the
  meta information of the charm

Any time the relation between a Loki provider charm and a Loki consumer charm is
established, a `LokiPushApiEndpointJoined` event is fired. In the consumer side
is it possible to observe this event with:

```python

self.framework.observe(
    self._loki_consumer.on.loki_push_api_endpoint_joined,
    self._on_loki_push_api_endpoint_joined,
)
```

Any time there are departures in relations between the consumer charm and Loki
the consumer charm is informed, through a `LokiPushApiEndpointDeparted` event, for instance:

```python
self.framework.observe(
    self._loki_consumer.on.loki_push_api_endpoint_departed,
    self._on_loki_push_api_endpoint_departed,
)
```

The consumer charm can then choose to update its configuration in both situations.

## LogProxyConsumer Library Usage

Let's say that we have a workload charm that produces logs and we need to send those logs to a
workload implementing the `loki_push_api` interface, such as `Loki` or `Grafana Agent`.

Adopting this object in a Charmed Operator consist of two steps:

1. Use the `LogProxyConsumer` class by instanting it in the `__init__` method of the charmed
   operator. There are two ways to get logs in to promtail. You can give it a list of files to read
   or you can write to it using the syslog protocol.

   For example:

   ```python
   from charms.loki_k8s.v0.loki_push_api import LogProxyConsumer

   ...

       def __init__(self, *args):
           ...
           self._log_proxy = LogProxyConsumer(
               charm=self, log_files=LOG_FILES, container_name=PEER, enable_syslog=True
           )

           self.framework.observe(
               self._log_proxy.on.promtail_digest_error,
               self._promtail_error,
           )

       def _promtail_error(self, event):
           logger.error(event.message)
           self.unit.status = BlockedStatus(event.message)
   ```

   Any time the relation between a provider charm and a LogProxy consumer charm is
   established, a `LogProxyEndpointJoined` event is fired. In the consumer side is it
   possible to observe this event with:

   ```python

   self.framework.observe(
       self._log_proxy.on.log_proxy_endpoint_joined,
       self._on_log_proxy_endpoint_joined,
   )
   ```

   Any time there are departures in relations between the consumer charm and the provider
   the consumer charm is informed, through a `LogProxyEndpointDeparted` event, for instance:

   ```python
   self.framework.observe(
       self._log_proxy.on.log_proxy_endpoint_departed,
       self._on_log_proxy_endpoint_departed,
   )
   ```

   The consumer charm can then choose to update its configuration in both situations.

   Note that:

   - `LOG_FILES` is a `list` containing the log files we want to send to `Loki` or
   `Grafana Agent`, for instance:

   ```python
   LOG_FILES = [
       "/var/log/apache2/access.log",
       "/var/log/alternatives.log",
   ]
   ```

   - `container_name` is the name of the container in which the application is running.
      If in the Pod there is only one container, this argument can be omitted.

   - You can configure your syslog software using `localhost` as the address and the method
     `LogProxyConsumer.syslog_port` to get the port, or, alternatively, if you are using rsyslog
     you may use the method `LogProxyConsumer.rsyslog_config()`.

2. Modify the `metadata.yaml` file to add:

   - The `log-proxy` relation in the `requires` section:
     ```yaml
     requires:
       log-proxy:
         interface: loki_push_api
         optional: true
     ```

Once the library is implemented in a Charmed Operator and a relation is established with
the charm that implements the `loki_push_api` interface, the library will inject a
Pebble layer that runs Promtail in the workload container to send logs.

By default, the promtail binary injected into the container will be downloaded from the internet.
If, for any reason, the container has limited network access, you may allow charm administrators
to provide their own promtail binary at runtime by adding the following snippet to your charm
metadata:

```yaml
resources:
  promtail-bin:
      type: file
      description: Promtail binary for logging
      filename: promtail-linux-amd64
```

Which would then allow operators to deploy the charm this way:

```
juju deploy \
    ./your_charm.charm \
    --resource promtail-bin=/tmp/promtail-linux-amd64
```

The object can emit a `PromtailDigestError` event:

- Promtail binary cannot be downloaded.
- The sha256 sum mismatch for promtail binary.

The object can raise a `ContainerNotFoundError` event:

- No `container_name` parameter has been specified and the Pod has more than 1 container.

These can be monitored via the PromtailDigestError events via:

```python
   self.framework.observe(
       self._loki_consumer.on.promtail_digest_error,
       self._promtail_error,
   )

   def _promtail_error(self, event):
       logger.error(msg)
       self.unit.status = BlockedStatus(event.message)
    )
```

## Alerting Rules

This charm library also supports gathering alerting rules from all related Loki client
charms and enabling corresponding alerts within the Loki charm. Alert rules are
automatically gathered by `LokiPushApiConsumer` object from a directory conventionally
named `loki_alert_rules`.

This directory must reside at the top level in the `src` folder of the
consumer charm. Each file in this directory is assumed to be a single alert rule
in YAML format. The file name must have the `.rule` extension.
The format of this alert rule conforms to the
[Loki docs](https://grafana.com/docs/loki/latest/rules/#alerting-rules).

An example of the contents of one such file is shown below.

```yaml
alert: HighPercentageError
expr: |
  sum(rate({%%juju_topology%%} |= "error" [5m])) by (job)
    /
  sum(rate({%%juju_topology%%}[5m])) by (job)
    > 0.05
for: 10m
labels:
    severity: page
annotations:
    summary: High request latency

```

It is **critical** to use the `%%juju_topology%%` filter in the expression for the alert
rule shown above. This filter is a stub that is automatically replaced by the
`LokiPushApiConsumer` following Loki Client's Juju topology (application, model and its
UUID). Such a topology filter is essential to ensure that alert rules submitted by one
provider charm generates alerts only for that same charm.

The Loki charm may be related to multiple Loki client charms. Without this, filter
rules submitted by one provider charm will also result in corresponding alerts for other
provider charms. Hence every alert rule expression must include such a topology filter stub.

Gathering alert rules and generating rule files within the Loki charm is easily done using
the `alerts()` method of `LokiPushApiProvider`. Alerts generated by Loki will automatically
include Juju topology labels in the alerts. These labels indicate the source of the alert.

The following labels are automatically added to every alert

- `juju_model`
- `juju_model_uuid`
- `juju_application`


Whether alert rules files does not contain the keys `alert` or `expr` or there is no alert
rules file in `alert_rules_path` a `loki_push_api_alert_rules_error` event is emitted.

To handle these situations the event must be observed in the `LokiClientCharm` charm.py file:

```python
class LokiClientCharm(CharmBase):

    def __init__(self, *args):
        super().__init__(*args)
        ...
        self._loki_consumer = LokiPushApiConsumer(self)

        self.framework.observe(
            self._loki_consumer.on.loki_push_api_alert_rules_error,
            self._alert_rules_error
        )

    def _alert_rules_error(self, event):
        self.unit.status = BlockedStatus(event.message)
```

## Relation Data

The Loki charm uses both application and unit relation data to obtain information regarding
Loki Push API and alert rules.

Units of consumer charm send their alert rules over app relation data using the `alert_rules`
key.
"""

import json
import logging
import os
from collections import OrderedDict
from copy import deepcopy
from hashlib import sha256
from io import BytesIO
from pathlib import Path
from typing import Dict, List, Optional
from urllib import request
from urllib.error import HTTPError, URLError
from zipfile import ZipFile

import yaml
from ops.charm import (
    CharmBase,
    HookEvent,
    RelationBrokenEvent,
    RelationCreatedEvent,
    RelationDepartedEvent,
    RelationEvent,
    RelationJoinedEvent,
    RelationRole,
    WorkloadEvent,
)
from ops.framework import EventBase, EventSource, Object, ObjectEvents
from ops.model import Container, ModelError, Relation
from ops.pebble import APIError, ChangeError, PathError, ProtocolError

# The unique Charmhub library identifier, never change it
LIBID = "bf76f23cdd03464b877c52bd1d2f563e"

# Increment this major API version when introducing breaking changes
LIBAPI = 0

# Increment this PATCH version before using `charmcraft publish-lib` or reset
# to 0 if you are raising the major API version
LIBPATCH = 10

logger = logging.getLogger(__name__)

RELATION_INTERFACE_NAME = "loki_push_api"
DEFAULT_RELATION_NAME = "logging"
DEFAULT_ALERT_RULES_RELATIVE_PATH = "./src/loki_alert_rules"
DEFAULT_LOG_PROXY_RELATION_NAME = "log-proxy"

PROMTAIL_BINARY_ZIP_URL = (
    "https://github.com/grafana/loki/releases/download/v2.4.1/promtail-linux-amd64.zip"
)


# Paths in `charm` container
BINARY_DIR = "/tmp"
BINARY_ZIP_FILE_NAME = "promtail-linux-amd64.zip"
BINARY_ZIP_PATH = "{}/{}".format(BINARY_DIR, BINARY_ZIP_FILE_NAME)
BINARY_FILE_NAME = "promtail-linux-amd64"
BINARY_PATH = "{}/{}".format(BINARY_DIR, BINARY_FILE_NAME)
BINARY_ZIP_SHA256SUM = "978391a174e71cfef444ab9dc012f95d5d7eae0d682eaf1da2ea18f793452031"
BINARY_SHA256SUM = "00ed6a4b899698abc97d471c483a6a7e7c95e761714f872eb8d6ffd45f3d32e6"

# Paths in `workload` container
WORKLOAD_BINARY_DIR = "/opt/promtail"
WORKLOAD_BINARY_FILE_NAME = "promtail-linux-amd64"
WORKLOAD_BINARY_PATH = "{}/{}".format(WORKLOAD_BINARY_DIR, WORKLOAD_BINARY_FILE_NAME)
WORKLOAD_CONFIG_DIR = "/etc/promtail"
WORKLOAD_CONFIG_FILE_NAME = "promtail_config.yaml"
WORKLOAD_CONFIG_PATH = "{}/{}".format(WORKLOAD_CONFIG_DIR, WORKLOAD_CONFIG_FILE_NAME)
WORKLOAD_POSITIONS_PATH = "{}/positions.yaml".format(WORKLOAD_BINARY_DIR)
WORKLOAD_SERVICE_NAME = "promtail"

HTTP_LISTEN_PORT = 9080
GRPC_LISTEN_PORT = 9095


class RelationNotFoundError(ValueError):
    """Raised if there is no relation with the given name."""

    def __init__(self, relation_name: str):
        self.relation_name = relation_name
        self.message = "No relation named '{}' found".format(relation_name)

        super().__init__(self.message)


class RelationInterfaceMismatchError(Exception):
    """Raised if the relation with the given name has a different interface."""

    def __init__(
        self,
        relation_name: str,
        expected_relation_interface: str,
        actual_relation_interface: str,
    ):
        self.relation_name = relation_name
        self.expected_relation_interface = expected_relation_interface
        self.actual_relation_interface = actual_relation_interface
        self.message = (
            "The '{}' relation has '{}' as interface rather than the expected '{}'".format(
                relation_name, actual_relation_interface, expected_relation_interface
            )
        )
        super().__init__(self.message)


class RelationRoleMismatchError(Exception):
    """Raised if the relation with the given name has a different direction."""

    def __init__(
        self,
        relation_name: str,
        expected_relation_role: RelationRole,
        actual_relation_role: RelationRole,
    ):
        self.relation_name = relation_name
        self.expected_relation_interface = expected_relation_role
        self.actual_relation_role = actual_relation_role
        self.message = "The '{}' relation has role '{}' rather than the expected '{}'".format(
            relation_name, repr(actual_relation_role), repr(expected_relation_role)
        )
        super().__init__(self.message)


def _validate_relation_by_interface_and_direction(
    charm: CharmBase,
    relation_name: str,
    expected_relation_interface: str,
    expected_relation_role: RelationRole,
):
    """Verifies that a relation has the necessary characteristics.

    Verifies that the `relation_name` provided: (1) exists in metadata.yaml,
    (2) declares as interface the interface name passed as `relation_interface`
    and (3) has the right "direction", i.e., it is a relation that `charm`
    provides or requires.

    Args:
        charm: a `CharmBase` object to scan for the matching relation.
        relation_name: the name of the relation to be verified.
        expected_relation_interface: the interface name to be matched by the
            relation named `relation_name`.
        expected_relation_role: whether the `relation_name` must be either
            provided or required by `charm`.

    Raises:
        RelationNotFoundError: If there is no relation in the charm's metadata.yaml
            with the same name as provided via `relation_name` argument.
        RelationInterfaceMismatchError: The relation with the same name as provided
            via `relation_name` argument does not have the same relation interface
            as specified via the `expected_relation_interface` argument.
        RelationRoleMismatchError: If the relation with the same name as provided
            via `relation_name` argument does not have the same role as specified
            via the `expected_relation_role` argument.
    """
    if relation_name not in charm.meta.relations:
        raise RelationNotFoundError(relation_name)

    relation = charm.meta.relations[relation_name]

    actual_relation_interface = relation.interface_name
    if actual_relation_interface != expected_relation_interface:
        raise RelationInterfaceMismatchError(
            relation_name, expected_relation_interface, actual_relation_interface
        )

    if expected_relation_role == RelationRole.provides:
        if relation_name not in charm.meta.provides:
            raise RelationRoleMismatchError(
                relation_name, RelationRole.provides, RelationRole.requires
            )
    elif expected_relation_role == RelationRole.requires:
        if relation_name not in charm.meta.requires:
            raise RelationRoleMismatchError(
                relation_name, RelationRole.requires, RelationRole.provides
            )
    else:
        raise Exception("Unexpected RelationDirection: {}".format(expected_relation_role))


class JujuTopology:
    """Class for storing and formatting juju topology information."""

    STUB = "%%juju_topology%%"

    def __new__(cls, *args, **kwargs):
        """Reject instantiation of a base JujuTopology class. Children only."""
        if cls is JujuTopology:
            raise TypeError("only children of '{}' may be instantiated".format(cls.__name__))
        return object.__new__(cls)

    def __init__(
        self,
        model: str,
        model_uuid: str,
        application: str,
        unit: Optional[str] = "",
        charm_name: Optional[str] = "",
    ):
        """Build a JujuTopology object.

        A `JujuTopology` object is used for storing and transforming
        Juju Topology information. This information is used to
        annotate Prometheus scrape jobs and alert rules. Such
        annotation when applied to scrape jobs helps in identifying
        the source of the scrapped metrics. On the other hand when
        applied to alert rules topology information ensures that
        evaluation of alert expressions is restricted to the source
        (charm) from which the alert rules were obtained.

        Args:
            model: a string name of the Juju model
            model_uuid: a globally unique string identifier for the Juju model
            application: an application name as a string
            unit: a unit name as a string
            charm_name: name of charm as a string

        Note:
            `JujuTopology` should not be constructed directly by charm code. Please
            use `ProviderTopology` or `AggregatorTopology`.
        """
        self.model = model
        self.model_uuid = model_uuid
        self.application = application
        self.charm_name = charm_name
        self.unit = unit

    @classmethod
    def from_charm(cls, charm):
        """Factory method for creating `JujuTopology` children from a given charm.

        Args:
            charm: a `CharmBase` object for which the `JujuTopology` has to be constructed

        Returns:
            a `JujuTopology` object.
        """
        return cls(
            model=charm.model.name,
            model_uuid=charm.model.uuid,
            application=charm.model.app.name,
            unit=charm.model.unit.name,
            charm_name=charm.meta.name,
        )

    @classmethod
    def from_relation_data(cls, data: dict):
        """Factory method for creating `JujuTopology` children from a dictionary.

        Args:
            data: a dictionary with four keys providing topology information. The keys are
                - "model"
                - "model_uuid"
                - "application"
                - "unit"
                - "charm_name"

                `unit` and `charm_name` may be empty, but will result in more limited
                labels. However, this allows us to support payload-only charms.

        Returns:
            a `JujuTopology` object.
        """
        return cls(
            model=data["model"],
            model_uuid=data["model_uuid"],
            application=data["application"],
            unit=data.get("unit", ""),
            charm_name=data.get("charm_name", ""),
        )

    @property
    def identifier(self) -> str:
        """Format the topology information into a terse string."""
        # This is odd, but may have `None` as a model key
        return "_".join([str(val) for val in self.as_promql_label_dict().values()]).replace(
            "/", "_"
        )

    @property
    def promql_labels(self) -> str:
        """Format the topology information into a verbose string."""
        return ", ".join(
            ['{}="{}"'.format(key, value) for key, value in self.as_promql_label_dict().items()]
        )

    def as_dict(self, rename_keys: Optional[Dict[str, str]] = None) -> OrderedDict:
        """Format the topology information into a dict.

        Use an OrderedDict so we can rely on the insertion order on Python 3.5 (and 3.6,
        which still does not guarantee it).

        Args:
            rename_keys: A dictionary mapping old key names to new key names, which will
                be substituted when invoked.
        """
        ret = OrderedDict(
            [
                ("model", self.model),
                ("model_uuid", self.model_uuid),
                ("application", self.application),
                ("unit", self.unit),
                ("charm_name", self.charm_name),
            ]
        )

        ret["unit"] or ret.pop("unit")
        ret["charm_name"] or ret.pop("charm_name")

        # If a key exists in `rename_keys`, replace the value
        if rename_keys:
            ret = OrderedDict(
                (rename_keys.get(k), v) if rename_keys.get(k) else (k, v) for k, v in ret.items()  # type: ignore
            )

        return ret

    def as_label_dict(self):
        """Format the topology information into a dict with keys having 'juju_' as prefix."""
        vals = {
            "juju_{}".format(key): val
            for key, val in self.as_dict(rename_keys={"charm_name": "charm"}).items()
        }
        return vals

    def as_promql_label_dict(self):
        """Format the topology information into a dict with keys having 'juju_' as prefix."""
        vals = self.as_label_dict()
        # The leader is the only unit that sets alert rules, if "juju_unit" is present,
        # then the rules will only be evaluated for that unit
        if "juju_unit" in vals:
            vals.pop("juju_unit")

        return vals

    def render(self, template: str):
        """Render a juju-topology template string with topology info."""
        return template.replace(JujuTopology.STUB, self.promql_labels)


class AggregatorTopology(JujuTopology):
    """Class for initializing topology information for MetricsEndpointAggregator."""

    @classmethod
    def create(
        cls, model: str, model_uuid: str, application: str, unit: str
    ) -> "AggregatorTopology":
        """Factory method for creating the `AggregatorTopology` dataclass from a given charm.

        Args:
            model: a string representing the model
            model_uuid: the model UUID as a string
            application: the application name
            unit: the unit name

        Returns:
            a `AggregatorTopology` object.
        """
        return cls(
            model=model,
            model_uuid=model_uuid,
            application=application,
            unit=unit,
        )


class ProviderTopology(JujuTopology):
    """Class for initializing topology information for MetricsEndpointProvider."""

    @property
    def scrape_identifier(self) -> str:
        """Format the topology information into a scrape identifier."""
        # This is used only by Metrics[Consumer|Provider] and does not need a
        # unit name, so only check for the charm name
        return "juju_{}_prometheus_scrape".format(
            "_".join([self.model, self.model_uuid[:7], self.application, self.charm_name])  # type: ignore
        )


class InvalidAlertRulePathError(Exception):
    """Raised if the alert rules folder cannot be found or is otherwise invalid."""

    def __init__(
        self,
        alert_rules_absolute_path: Path,
        message: str,
    ):
        self.alert_rules_absolute_path = alert_rules_absolute_path
        self.message = message

        super().__init__(self.message)


def _is_official_alert_rule_format(rules_dict: dict) -> bool:
    """Are alert rules in the upstream format as supported by Loki.

    Alert rules in dictionary format are in "official" form if they
    contain a "groups" key, since this implies they contain a list of
    alert rule groups.

    Args:
        rules_dict: a set of alert rules in Python dictionary format

    Returns:
        True if alert rules are in official Loki file format.
    """
    return "groups" in rules_dict


def _is_single_alert_rule_format(rules_dict: dict) -> bool:
    """Are alert rules in single rule format.

    The Loki charm library supports reading of alert rules in a
    custom format that consists of a single alert rule per file. This
    does not conform to the official Loki alert rule file format
    which requires that each alert rules file consists of a list of
    alert rule groups and each group consists of a list of alert
    rules.

    Alert rules in dictionary form are considered to be in single rule
    format if in the least it contains two keys corresponding to the
    alert rule name and alert expression.

    Returns:
        True if alert rule is in single rule file format.
    """
    # one alert rule per file
    return set(rules_dict) >= {"alert", "expr"}


class AlertRules:
    """Utility class for amalgamating Loki alert rule files and injecting juju topology.

    An `AlertRules` object supports aggregating alert rules from files and directories in both
    official and single rule file formats using the `add_path()` method. All the alert rules
    read are annotated with Juju topology labels and amalgamated into a single data structure
    in the form of a Python dictionary using the `as_dict()` method. Such a dictionary can be
    easily dumped into JSON format and exchanged over relation data. The dictionary can also
    be dumped into YAML format and written directly into an alert rules file that is read by
    Loki. Note that multiple `AlertRules` objects must not be written into the same file,
    since Loki allows only a single list of alert rule groups per alert rules file.

    The official Loki format is a YAML file conforming to the Loki documentation
    (https://grafana.com/docs/loki/latest/api/#list-rule-groups).
    The custom single rule format is a subsection of the official YAML, having a single alert
    rule, effectively "one alert per file".
    """

    # This class uses the following terminology for the various parts of a rule file:
    # - alert rules file: the entire groups[] yaml, including the "groups:" key.
    # - alert groups (plural): the list of groups[] (a list, i.e. no "groups:" key) - it is a list
    #   of dictionaries that have the "name" and "rules" keys.
    # - alert group (singular): a single dictionary that has the "name" and "rules" keys.
    # - alert rules (plural): all the alerts in a given alert group - a list of dictionaries with
    #   the "alert" and "expr" keys.
    # - alert rule (singular): a single dictionary that has the "alert" and "expr" keys.

    def __init__(self, topology: Optional[JujuTopology] = None):
        """Build and alert rule object.

        Args:
            topology: a `JujuTopology` instance that is used to annotate all alert rules.
        """
        self.topology = topology
        self.alert_groups = []  # type: List[dict]

    def _from_file(self, root_path: Path, file_path: Path) -> List[dict]:
        """Read a rules file from path, injecting juju topology.

        Args:
            root_path: full path to the root rules folder (used only for generating group name)
            file_path: full path to a *.rule file.

        Returns:
            A list of dictionaries representing the rules file, if file is valid (the structure is
            formed by `yaml.safe_load` of the file); an empty list otherwise.
        """
        with file_path.open() as rf:
            # Load a list of rules from file then add labels and filters
            try:
                rule_file = yaml.safe_load(rf) or {}

            except Exception as e:
                logger.error("Failed to read alert rules from %s: %s", file_path.name, e)
                return []

            if _is_official_alert_rule_format(rule_file):
                alert_groups = rule_file["groups"]
            elif _is_single_alert_rule_format(rule_file):
                # convert to list of alert groups
                # group name is made up from the file name
                alert_groups = [{"name": file_path.stem, "rules": [rule_file]}]
            else:
                # invalid/unsupported
                reason = "file is empty" if not rule_file else "unexpected file structure"
                logger.error("Invalid rules file (%s): %s", reason, file_path.name)
                return []

            # update rules with additional metadata
            for alert_group in alert_groups:
                # update group name with topology and sub-path
                alert_group["name"] = self._group_name(
                    str(root_path),
                    str(file_path),
                    alert_group["name"],
                )

                # add "juju_" topology labels
                for alert_rule in alert_group["rules"]:
                    if "labels" not in alert_rule:
                        alert_rule["labels"] = {}

                    if self.topology:
                        alert_rule["labels"].update(self.topology.as_promql_label_dict())
                        # insert juju topology filters into a prometheus alert rule
                        alert_rule["expr"] = self.topology.render(alert_rule["expr"])

            return alert_groups

    def _group_name(self, root_path: str, file_path: str, group_name: str) -> str:
        """Generate group name from path and topology.

        The group name is made up of the relative path between the root dir_path, the file path,
        and topology identifier.

        Args:
            root_path: path to the root rules dir.
            file_path: path to rule file.
            group_name: original group name to keep as part of the new augmented group name

        Returns:
            New group name, augmented by juju topology and relative path.
        """
        rel_path = os.path.relpath(os.path.dirname(file_path), root_path)
        rel_path = "" if rel_path == "." else rel_path.replace(os.path.sep, "_")

        # Generate group name:
        #  - name, from juju topology
        #  - suffix, from the relative path of the rule file;
        group_name_parts = [self.topology.identifier] if self.topology else []
        group_name_parts.extend([rel_path, group_name, "alerts"])
        # filter to remove empty strings
        return "_".join(filter(None, group_name_parts))

    @classmethod
    def _multi_suffix_glob(
        cls, dir_path: Path, suffixes: List[str], recursive: bool = True
    ) -> list:
        """Helper function for getting all files in a directory that have a matching suffix.

        Args:
            dir_path: path to the directory to glob from.
            suffixes: list of suffixes to include in the glob (items should begin with a period).
            recursive: a flag indicating whether a glob is recursive (nested) or not.

        Returns:
            List of files in `dir_path` that have one of the suffixes specified in `suffixes`.
        """
        all_files_in_dir = dir_path.glob("**/*" if recursive else "*")
        return list(filter(lambda f: f.is_file() and f.suffix in suffixes, all_files_in_dir))

    def _from_dir(self, dir_path: Path, recursive: bool) -> List[dict]:
        """Read all rule files in a directory.

        All rules from files for the same directory are loaded into a single
        group. The generated name of this group includes juju topology.
        By default, only the top directory is scanned; for nested scanning, pass `recursive=True`.

        Args:
            dir_path: directory containing *.rule files (alert rules without groups).
            recursive: flag indicating whether to scan for rule files recursively.

        Returns:
            a list of dictionaries representing prometheus alert rule groups, each dictionary
            representing an alert group (structure determined by `yaml.safe_load`).
        """
        alert_groups = []  # type: List[dict]

        # Gather all alerts into a list of groups
        for file_path in self._multi_suffix_glob(dir_path, [".rule", ".rules"], recursive):
            alert_groups_from_file = self._from_file(dir_path, file_path)
            if alert_groups_from_file:
                logger.debug("Reading alert rule from %s", file_path)
                alert_groups.extend(alert_groups_from_file)

        return alert_groups

    def add_path(self, path: str, *, recursive: bool = False):
        """Add rules from a dir path.

        All rules from files are aggregated into a data structure representing a single rule file.
        All group names are augmented with juju topology.

        Args:
            path: either a rules file or a dir of rules files.
            recursive: whether to read files recursively or not (no impact if `path` is a file).

        Raises:
            InvalidAlertRulePathError: if the provided path is invalid.
        """
        path = Path(path)  # type: Path
        if path.is_dir():
            self.alert_groups.extend(self._from_dir(path, recursive))
        elif path.is_file():
            self.alert_groups.extend(self._from_file(path.parent, path))
        else:
            logger.warning("path does not exist: %s", path)

    def as_dict(self) -> dict:
        """Return standard alert rules file in dict representation.

        Returns:
            a dictionary containing a single list of alert rule groups.
            The list of alert rule groups is provided as value of the
            "groups" dictionary key.
        """
        return {"groups": self.alert_groups} if self.alert_groups else {}


def _resolve_dir_against_charm_path(charm: CharmBase, *path_elements: str) -> str:
    """Resolve the provided path items against the directory of the main file.

    Look up the directory of the `main.py` file being executed. This is normally
    going to be the charm.py file of the charm including this library. Then, resolve
    the provided path elements and, if the result path exists and is a directory,
    return its absolute path; otherwise, raise en exception.

    Raises:
        InvalidAlertRulePathError, if the path does not exist or is not a directory.
    """
    charm_dir = Path(str(charm.charm_dir))
    if not charm_dir.exists() or not charm_dir.is_dir():
        # Operator Framework does not currently expose a robust
        # way to determine the top level charm source directory
        # that is consistent across deployed charms and unit tests
        # Hence for unit tests the current working directory is used
        # TODO: updated this logic when the following ticket is resolved
        # https://github.com/canonical/operator/issues/643
        charm_dir = Path(os.getcwd())

    alerts_dir_path = charm_dir.absolute().joinpath(*path_elements)

    if not alerts_dir_path.exists():
        raise InvalidAlertRulePathError(alerts_dir_path, "directory does not exist")
    if not alerts_dir_path.is_dir():
        raise InvalidAlertRulePathError(alerts_dir_path, "is not a directory")

    return str(alerts_dir_path)


class NoRelationWithInterfaceFoundError(Exception):
    """No relations with the given interface are found in the charm meta."""

    def __init__(self, charm: CharmBase, relation_interface: str = None):
        self.charm = charm
        self.relation_interface = relation_interface
        self.message = (
            "No relations with interface '{}' found in the meta of the '{}' charm".format(
                relation_interface, charm.meta.name
            )
        )

        super().__init__(self.message)


class MultipleRelationsWithInterfaceFoundError(Exception):
    """Multiple relations with the given interface are found in the charm meta."""

    def __init__(self, charm: CharmBase, relation_interface: str, relations: list):
        self.charm = charm
        self.relation_interface = relation_interface
        self.relations = relations
        self.message = (
            "Multiple relations with interface '{}' found in the meta of the '{}' charm.".format(
                relation_interface, charm.meta.name
            )
        )
        super().__init__(self.message)


class RelationManagerBase(Object):
    """Base class that represents relation ends ("provides" and "requires").

    :class:`RelationManagerBase` is used to create a relation manager. This is done by inheriting
    from :class:`RelationManagerBase` and customising the sub class as required.

    Attributes:
        name (str): consumer's relation name
    """

    def __init__(self, charm: CharmBase, relation_name):
        super().__init__(charm, relation_name)
        self.name = relation_name


class LokiPushApiEndpointDeparted(EventBase):
    """Event emitted when Loki departed."""


class LokiPushApiEndpointJoined(EventBase):
    """Event emitted when Loki joined."""


class LokiPushApiAlertRulesChanged(EventBase):
    """Event emitted if there is an error with Alert Rules."""

    def __init__(self, handle, error: bool = False, message: str = ""):
        super().__init__(handle)
        self.message = message
        self.error = error

    def snapshot(self) -> Dict:
        """Save grafana source information."""
        return {"error": self.error, "message": self.message}

    def restore(self, snapshot):
        """Restore grafana source information."""
        self.message = snapshot["message"]
        self.error = snapshot["error"]


class LokiPushApiEvents(ObjectEvents):
    """Event descriptor for events raised by `LokiPushApiProvider`."""

    loki_push_api_endpoint_departed = EventSource(LokiPushApiEndpointDeparted)
    loki_push_api_endpoint_joined = EventSource(LokiPushApiEndpointJoined)
    loki_push_api_alert_rules_changed = EventSource(LokiPushApiAlertRulesChanged)


class LokiPushApiProvider(RelationManagerBase):
    """A LokiPushApiProvider class."""

    on = LokiPushApiEvents()

    def __init__(
        self,
        charm,
        relation_name: str = DEFAULT_RELATION_NAME,
        *,
        port: int = 3100,
        rules_dir="/loki/rules",
    ):
        """A Loki service provider.

        Args:
            charm: a `CharmBase` instance that manages this
                instance of the Loki service.
            relation_name: an optional string name of the relation between `charm`
                and the Loki charmed service. The default is "logging".
                It is strongly advised not to change the default, so that people
                deploying your charm will have a consistent experience with all
                other charms that consume metrics endpoints.

            rules_dir: path in workload container where rule files are to be stored.

        Raises:
            RelationNotFoundError: If there is no relation in the charm's metadata.yaml
                with the same name as provided via `relation_name` argument.
            RelationInterfaceMismatchError: The relation with the same name as provided
                via `relation_name` argument does not have the `loki_push_api` relation
                interface.
            RelationRoleMismatchError: If the relation with the same name as provided
                via `relation_name` argument does not have the `RelationRole.requires`
                role.
        """
        _validate_relation_by_interface_and_direction(
            charm, relation_name, RELATION_INTERFACE_NAME, RelationRole.provides
        )
        super().__init__(charm, relation_name)
        self._charm = charm
        self._relation_name = relation_name
        self.port = port
        self.container = self._charm._container

        # If Loki is run in single-tenant mode, all the chunks are put in a folder named "fake"
        # https://grafana.com/docs/loki/latest/operations/storage/filesystem/
        # https://grafana.com/docs/loki/latest/rules/#ruler-storage
        tenant_id = "fake"
        self._rules_dir = os.path.join(rules_dir, tenant_id)
        # create tenant dir so that the /loki/api/v1/rules endpoint returns "no rule groups found"
        # instead of "unable to read rule dir /loki/rules/fake: no such file or directory"
        if self.container.can_connect():
            try:
                self.container.make_dir(self._rules_dir, make_parents=True)
            except (FileNotFoundError, ProtocolError, PathError):
                logger.debug("Could not create loki directory.")
            except Exception as e:
                logger.debug("Could create loki directory: %s", e)

        events = self._charm.on[relation_name]
        self.framework.observe(self._charm.on.upgrade_charm, self._on_lifecycle_event)
        self.framework.observe(events.relation_joined, self._on_logging_relation_joined)
        self.framework.observe(events.relation_changed, self._on_logging_relation_changed)
        self.framework.observe(events.relation_departed, self._on_logging_relation_departed)
        self.framework.observe(events.relation_broken, self._on_logging_relation_broken)

    def _on_lifecycle_event(self, _):
        # Upgrade event or other charm-level event
        for relation in self._charm.model.relations[self._relation_name]:
            self._process_logging_relation_changed(relation)

    def _on_logging_relation_joined(self, event: RelationJoinedEvent):
        """Set basic data on relation joins.

        Set the promtail binary URL location, which will not change, and anything
        else which may be required, but is static..

        Args:
            event: a `CharmEvent` in response to which the consumer
                charm must set its relation data.
        """
        if self._charm.unit.is_leader():
            event.relation.data[self._charm.app].update(self._promtail_binary_url)
            logger.debug("Saved promtail binary url: %s", self._promtail_binary_url)

    def _on_logging_relation_changed(self, event: HookEvent):
        """Handle changes in related consumers.

        Anytime there are changes in the relation between Loki
        and its consumers charms.

        Args:
            event: a `CharmEvent` in response to which the consumer
                charm must update its relation data.
        """
        self._process_logging_relation_changed(event.relation)

    def _on_logging_relation_broken(self, event: RelationBrokenEvent):
        """Removes alert rules files when consumer charms left the relation with Loki.

        Args:
            event: a `CharmEvent` in response to which the Loki
                charm must update its relation data.
        """
        self._regenerate_alert_rules()
        self._check_alert_rules()

    def _on_logging_relation_departed(self, event: RelationDepartedEvent):
        """Removes alert rules files when consumer charms left the relation with Loki.

        Args:
            event: a `CharmEvent` in response to which the Loki
                charm must update its relation data.
        """
        self._update_alert_rules(event.relation)
        self._check_alert_rules()

    def _process_logging_relation_changed(self, relation: Relation):
        """Handle changes in related consumers.

        Anytime there are changes in relations between Loki
        and its consumers charms, Loki set the `loki_push_api`
        into the relation data.
        Besides Loki generates alert rules files based what
        consumer charms forwards,

        Args:
            relation: the `Relation` instance to update.
        """
        relation.data[self._charm.unit]["public_address"] = (
            str(self._charm.model.get_binding(relation).network.bind_address) or ""
        )
        self._update_relation_data(relation)
        self._update_alert_rules(relation)
        self._check_alert_rules()

    def _update_relation_data(self, relation):
        if self._charm.unit.is_leader():
            relation.data[self._charm.app]["endpoints"] = json.dumps(self._endpoints())
            logger.debug("Saved endpoints in relation data")

    def _update_alert_rules(self, relation):
        if relation.data.get(relation.app).get("alert_rules"):
            self._regenerate_alert_rules()

    def _regenerate_alert_rules(self):
        """Recreate all alert rules on relation-broken or on a RelationEvent with valid rules."""
        self._remove_alert_rules_files(self.container)
        self._generate_alert_rules_files(self.container)
        logger.debug("Saved alerts rules to disk")

    def _endpoints(self) -> List[dict]:
        """Return a list of Loki Push Api endpoints."""
        return [{"url": self._url(unit_number=i)} for i in range(self._charm.app.planned_units())]

    def _url(self, unit_number) -> str:
        """Get the url for a given unit."""
        return "http://{}-{}.{}-endpoints.{}.svc.cluster.local:{}/loki/api/v1/push".format(
            self._charm.app.name,
            unit_number,
            self._charm.app.name,
            self._charm.model.name,
            self.port,
        )

    # FIXME: we're returning a bool just for unit testing? See test_dashboard_provider in Grafana
    # we should just listen to events
    def _check_alert_rules(self) -> bool:
        """Check alert rules using Loki API.

        Returns: bool

        Emits:
            loki_push_api_alert_rules_changed: This event is emitted when alert rules are checked.
        """
        url = "http://127.0.0.1:{}/loki/api/v1/rules".format(self.port)
        req = request.Request(url)
        try:
            request.urlopen(req, timeout=2.0)
        except HTTPError as e:
            msg = e.read().decode("utf-8")

            if e.code == 404 and "no rule groups found" in msg:
                log_msg = "Checking alert rules: No rule groups found"
                logger.debug(log_msg)
                self.on.loki_push_api_alert_rules_changed.emit(message=log_msg)
                return False

            message = "{} - {}".format(e.code, e.msg)  # type: ignore
            logger.error("Checking alert rules: %s", message)
            self.on.loki_push_api_alert_rules_changed.emit(
                error=True,
                message="Errors in alert rule groups. Check juju debug-log.",
            )
            return False
        except URLError as e:
            logger.error("Checking alert rules: %s", e.reason)
            self.on.loki_push_api_alert_rules_changed.emit(
                error=True,
                message="Errors in alert rule groups. Check juju debug-log.",
            )
            return False
        except Exception as e:
            logger.error("Checking alert rules: %s", e)
            self.on.loki_push_api_alert_rules_changed.emit(
                error=True,
                message="Errors in alert rule groups. Check juju debug-log.",
            )
            return False
        else:
            log_msg = "Checking alert rules: Ok"
            logger.debug(log_msg)
            self.on.loki_push_api_alert_rules_changed.emit(message=log_msg)
            return True

    @property
    def _promtail_binary_url(self) -> dict:
        """URL from which Promtail binary can be downloaded."""
        return {"promtail_binary_zip_url": PROMTAIL_BINARY_ZIP_URL}

    @property
    def unit_ip(self) -> str:
        """Returns unit's IP."""
        bind_address = ""
        if self._charm.model.relations[self._relation_name]:
            relation = self._charm.model.relations[self._relation_name][0]
            bind_address = relation.data[self._charm.unit].get("public_address", "")

        if bind_address:
            return str(bind_address)
        logger.warning("No address found")
        return ""

    def _remove_alert_rules_files(self, container: Container) -> None:
        """Remove alert rules files from workload container.

        Args:
            container: Container which has alert rules files to be deleted
        """
        if not container.can_connect():
            return

        files = container.list_files(self._rules_dir)
        logger.debug("Previous Alert rules files deleted")
        for f in files:
            logger.debug("Removing file... %s", f.path)
            container.remove_path(f.path)

    def _generate_alert_rules_files(self, container: Container) -> None:
        """Generate and upload alert rules files.

        Args:
            container: Container into which alert rules files are going to be uploaded
        """
        if not container.can_connect():
            return

        logger.debug("Generating alert rules files")
        for identifier, alert_rules in self.alerts().items():
            filename = "{}_alert.rules".format(identifier)
            path = os.path.join(self._rules_dir, filename)
            rules = yaml.dump({"groups": alert_rules["groups"]})
            container.push(path, rules, make_dirs=True)
            logger.debug("Updated alert rules file %s", filename)

    def alerts(self) -> dict:
        """Fetch alerts for all relations.

        A Loki alert rules file consists of a list of "groups". Each
        group consists of a list of alerts (`rules`) that are sequentially
        executed. This method returns all the alert rules provided by each
        related metrics provider charm. These rules may be used to generate a
        separate alert rules file for each relation since the returned list
        of alert groups are indexed by relation ID. Also for each relation ID
        associated scrape metadata such as Juju model, UUID and application
        name are provided so the a unique name may be generated for the rules
        file. For each relation the structure of data returned is a dictionary
        with four keys

        - groups
        - model
        - model_uuid
        - application

        The value of the `groups` key is such that it may be used to generate
        a Loki alert rules file directly using `yaml.dump` but the
        `groups` key itself must be included as this is required by Loki,
        for example as in `yaml.dump({"groups": alerts["groups"]})`.

        Currently only accepts a list of rules and these
        rules are all placed into a single group, even though Loki itself
        allows for multiple groups within a single alert rules file.

        Returns:
            a dictionary of alert rule groups and associated scrape
            metadata indexed by relation ID.
        """
        alerts = {}  # type: Dict[str, dict] # mapping b/w juju identifiers and alert rule files
        for relation in self._charm.model.relations[self._relation_name]:
            if not relation.units:
                continue

            alert_rules = json.loads(relation.data[relation.app].get("alert_rules", "{}"))
            if not alert_rules:
                continue

            try:
                # NOTE: this `metadata` key SHOULD NOT be changed to `scrape_metadata`
                # to align with Prometheus without careful consideration'
                metadata = json.loads(relation.data[relation.app]["metadata"])
                identifier = ProviderTopology.from_relation_data(metadata).identifier
                alerts[identifier] = alert_rules
            except KeyError as e:
                logger.warning(
                    "Relation %s has no 'metadata': %s",
                    relation.id,
                    e,
                )

                if "groups" not in alert_rules:
                    logger.warning("No alert groups were found in relation data")
                    continue
                # Construct an ID based on what's in the alert rules
                for group in alert_rules["groups"]:
                    try:
                        labels = group["rules"][0]["labels"]
                        identifier = "{}_{}_{}".format(
                            labels["juju_model"],
                            labels["juju_model_uuid"],
                            labels["juju_application"],
                        )
                        alerts[identifier] = alert_rules
                    except KeyError:
                        logger.error("Alert rules were found but no usable labels were present")

        return alerts


class ConsumerBase(RelationManagerBase):
    """Consumer's base class."""

    def __init__(
        self,
        charm: CharmBase,
        relation_name: str = DEFAULT_RELATION_NAME,
        alert_rules_path: str = DEFAULT_ALERT_RULES_RELATIVE_PATH,
        recursive: bool = False,
    ):
        super().__init__(charm, relation_name)
        self._charm = charm
        self._relation_name = relation_name
        self.topology = ProviderTopology.from_charm(charm)

        try:
            alert_rules_path = _resolve_dir_against_charm_path(charm, alert_rules_path)
        except InvalidAlertRulePathError as e:
            logger.warning(
                "Invalid Loki alert rules folder at %s: %s",
                e.alert_rules_absolute_path,
                e.message,
            )
        self._alert_rules_path = alert_rules_path

        self._recursive = recursive

    def _handle_alert_rules(self, relation):
        if not self._charm.unit.is_leader():
            return

        logger.debug("Handling alert rules")
        alert_rules = AlertRules(self.topology)
        alert_rules.add_path(self._alert_rules_path, recursive=self._recursive)
        alert_rules_as_dict = alert_rules.as_dict()

<<<<<<< HEAD
        # if alert_rules_error_message:
        #     self.on.loki_push_api_alert_rules_error.emit(alert_rules_error_message)

=======
>>>>>>> 3fb83f93
        logger.debug("Setting alert rules")
        relation.data[self._charm.app]["metadata"] = json.dumps(self.topology.as_dict())
        relation.data[self._charm.app]["alert_rules"] = json.dumps(
            alert_rules_as_dict,
            sort_keys=True,  # sort, to prevent unnecessary relation_changed events
        )


class LokiPushApiConsumer(ConsumerBase):
    """Loki Consumer class."""

    on = LokiPushApiEvents()

    def __init__(
        self,
        charm: CharmBase,
        relation_name: str = DEFAULT_RELATION_NAME,
        alert_rules_path: str = DEFAULT_ALERT_RULES_RELATIVE_PATH,
        recursive: bool = True,
    ):
        """Construct a Loki charm client.

        The `LokiPushApiConsumer` object provides configurations to a Loki client charm.
        A charm instantiating this object needs Loki information, for instance the
        Loki API endpoint to push logs.
        The `LokiPushApiConsumer` can be instantiated as follows:

            self._loki_consumer = LokiPushApiConsumer(self)

        Args:
            charm: a `CharmBase` object that manages this `LokiPushApiConsumer` object.
                Typically this is `self` in the instantiating class.
            relation_name: the string name of the relation interface to look up.
                If `charm` has exactly one relation with this interface, the relation's
                name is returned. If none or multiple relations with the provided interface
                are found, this method will raise either an exception of type
                NoRelationWithInterfaceFoundError or MultipleRelationsWithInterfaceFoundError,
                respectively.
            alert_rules_path: a string indicating a path where alert rules can be found
            recursive: Whether or not to scan for rule files recursively.

        Raises:
            RelationNotFoundError: If there is no relation in the charm's metadata.yaml
                with the same name as provided via `relation_name` argument.
            RelationInterfaceMismatchError: The relation with the same name as provided
                via `relation_name` argument does not have the `loki_push_api` relation
                interface.
            RelationRoleMismatchError: If the relation with the same name as provided
                via `relation_name` argument does not have the `RelationRole.provides`
                role.

        Emits:
            loki_push_api_endpoint_joined: This event is emitted when the relation between the
                Charmed Operator that instantiates `LokiPushApiProvider` (Loki charm for instance)
                and the Charmed Operator that instantiates `LokiPushApiConsumer` is established.
            loki_push_api_endpoint_departed: This event is emitted when the relation between the
                Charmed Operator that implements `LokiPushApiProvider` (Loki charm for instance)
                and the Charmed Operator that implements `LokiPushApiConsumer` is removed.
            loki_push_api_alert_rules_error: This event is emitted when an invalid alert rules
                file is encountered or if `alert_rules_path` is empty.
        """
        _validate_relation_by_interface_and_direction(
            charm, relation_name, RELATION_INTERFACE_NAME, RelationRole.requires
        )
        super().__init__(charm, relation_name, alert_rules_path, recursive)
        events = self._charm.on[relation_name]
        self.framework.observe(self._charm.on.upgrade_charm, self._on_lifecycle_event)
        self.framework.observe(events.relation_joined, self._on_logging_relation_joined)
        self.framework.observe(events.relation_changed, self._on_logging_relation_changed)
        self.framework.observe(events.relation_departed, self._on_logging_relation_departed)

    def _on_lifecycle_event(self, _: HookEvent):
        """Update require relation data on charm upgrades and other lifecycle events.

        Args:
            event: a `CharmEvent` in response to which the consumer
                charm must update its relation data.
        """
        # Upgrade event or other charm-level event
        # nothing needed for now other than possible telling consumers
        # to check for new endpoints
        self.on.loki_push_api_endpoint_joined.emit()

    def _on_logging_relation_joined(self, event: RelationJoinedEvent):
        """Handle changes in related consumers.

        Update relation data and emit events when a relation is established.

        Args:
            event: a `CharmEvent` in response to which the consumer
                charm must update its relation data.

        Emits:
            loki_push_api_endpoint_joined: Once the relation is established, this event is emitted.
            loki_push_api_alert_rules_error: This event is emitted when an invalid alert rules
                file is encountered or if `alert_rules_path` is empty.
        """
        # Alert rules will not change over the lifecycle of a charm, and do not need to be
        # constantly set on every relation_changed event. Leave them here.
        self._handle_alert_rules(event.relation)
        self.on.loki_push_api_endpoint_joined.emit()

    def _on_logging_relation_changed(self, _: HookEvent):
        """Handle changes in related consumers.

        Anytime there are changes in the relation between Loki
        and its consumers charms.

        Args:
            event: a `CharmEvent` in response to which the consumer
                charm must update its relation data.

        Emits:
            loki_push_api_endpoint_joined: Once the relation is established, this event is emitted.
            loki_push_api_alert_rules_error: This event is emitted when an invalid alert rules
                file is encountered or if `alert_rules_path` is empty.
        """
<<<<<<< HEAD
        if isinstance(event, RelationEvent):
            self._process_logging_relation_changed(event.relation)
        else:
            # Upgrade event or other charm-level event
            for relation in self._charm.model.relations[self._relation_name]:
                self._process_logging_relation_changed(relation)
=======
        self.on.loki_push_api_endpoint_joined.emit()
>>>>>>> 3fb83f93

    def _reinitialize_alert_rules(self):
        """Reloads alert rules and updates all relations."""
        for relation in self._charm.model.relations[self._relation_name]:
            self._handle_alert_rules(relation)

<<<<<<< HEAD
    def _process_logging_relation_changed(self, relation: Relation):
        self._handle_alert_rules(relation)
        self.on.loki_push_api_endpoint_joined.emit()

=======
>>>>>>> 3fb83f93
    def _on_logging_relation_departed(self, _: RelationEvent):
        """Handle departures in related providers.

        Anytime there are departures in relations between the consumer charm and Loki
        the consumer charm is informed, through a `LokiPushApiEndpointDeparted` event.
        The consumer charm can then choose to update its configuration.
        """
        # Provide default to avoid throwing, as in some complicated scenarios with
        # upgrades and hook failures we might not have data in the storage
        self.on.loki_push_api_endpoint_departed.emit()

    @property
    def loki_endpoints(self) -> List[dict]:
        """Fetch Loki Push API endpoints sent from LokiPushApiProvider through relation data.

        Returns:
            A list with Loki Push API endpoints.
        """
        endpoints = []  # type: list
        for relation in self._charm.model.relations[self._relation_name]:
            endpoints = endpoints + json.loads(relation.data[relation.app].get("endpoints", "[]"))
        return endpoints


class ContainerNotFoundError(Exception):
    """Raised if there is no container with the given name or the name is ambiguous."""

    def __init__(self):
        msg = (
            "No 'container_name' parameter has been specified; since this Charmed Operator"
            " is not running exactly one container, it must be specified which container"
            " to get logs from."
        )
        self.message = msg

        super().__init__(self.message)


class PromtailDigestError(EventBase):
    """Event emitted when there is an error with the Promtail binary file."""

    def __init__(self, handle, message):
        super().__init__(handle)
        self.message = message

    def snapshot(self):
        """Save message information."""
        return {"message": self.message}

    def restore(self, snapshot):
        """Restore message information."""
        self.message = snapshot["message"]


class LogProxyEndpointDeparted(EventBase):
    """Event emitted when a Log Proxy has departed."""


class LogProxyEndpointJoined(EventBase):
    """Event emitted when a Log Proxy joins."""


class LogProxyEvents(ObjectEvents):
    """Event descriptor for events raised by `LogProxyConsumer`."""

    promtail_digest_error = EventSource(PromtailDigestError)
    log_proxy_endpoint_departed = EventSource(LogProxyEndpointDeparted)
    log_proxy_endpoint_joined = EventSource(LogProxyEndpointJoined)


class LogProxyConsumer(ConsumerBase):
    """LogProxyConsumer class.

    The `LogProxyConsumer` object provides a method for attaching `promtail` to
    a workload in order to generate structured logging data from applications
    which traditionally log to syslog or do not have native Loki integration.
    The `LogProxyConsumer` can be instantiated as follows:

        self._log_proxy_consumer = LogProxyConsumer(self, log_files=["/var/log/messages"])

    Args:
        charm: a `CharmBase` object that manages this `LokiPushApiConsumer` object.
            Typically, this is `self` in the instantiating class.
        log_files: a list of log files to monitor with Promtail.
        relation_name: the string name of the relation interface to look up.
            If `charm` has exactly one relation with this interface, the relation's
            name is returned. If none or multiple relations with the provided interface
            are found, this method will raise either an exception of type
            NoRelationWithInterfaceFoundError or MultipleRelationsWithInterfaceFoundError,
            respectively.
        enable_syslog: Whether to enable syslog integration.
        syslog_port: The port syslog is attached to.
        alert_rules_path: an optional path for the location of alert rules
            files. Defaults to "./src/loki_alert_rules",
            resolved from the directory hosting the charm entry file.
            The alert rules are automatically updated on charm upgrade.
        recursive: Whether to scan for rule files recursively.
        container_name: An optional container name to inject the payload into.

    Raises:
        RelationNotFoundError: If there is no relation in the charm's metadata.yaml
            with the same name as provided via `relation_name` argument.
        RelationInterfaceMismatchError: The relation with the same name as provided
            via `relation_name` argument does not have the `loki_push_api` relation
            interface.
        RelationRoleMismatchError: If the relation with the same name as provided
            via `relation_name` argument does not have the `RelationRole.provides`
            role.
    """

    on = LogProxyEvents()

    def __init__(
        self,
        charm,
        log_files: list = None,
        relation_name: str = DEFAULT_LOG_PROXY_RELATION_NAME,
        enable_syslog: bool = False,
        syslog_port: int = 1514,
        alert_rules_path: str = DEFAULT_ALERT_RULES_RELATIVE_PATH,
        recursive: bool = False,
        container_name: Optional[str] = None,
    ):
        super().__init__(charm, relation_name, alert_rules_path, recursive)
        self._charm = charm
        self._relation_name = relation_name
        self._container = self._get_container(container_name)
        self._container_name = self._get_container_name(container_name)
        self._log_files = log_files or []
        self._syslog_port = syslog_port
        self._is_syslog = enable_syslog
        self.topology = ProviderTopology.from_charm(charm)

        events = self._charm.on[relation_name]
        self.framework.observe(events.relation_created, self._on_relation_created)
        self.framework.observe(events.relation_changed, self._on_relation_changed)
        self.framework.observe(events.relation_departed, self._on_relation_departed)
        # turn the container name to a valid Python identifier
        snake_case_container_name = self._container_name.replace("-", "_")
        self.framework.observe(
            getattr(self._charm.on, "{}_pebble_ready".format(snake_case_container_name)),
            self._on_pebble_ready,
        )

    def _on_pebble_ready(self, _: WorkloadEvent):
        """Event handler for `pebble_ready`."""
        if self.model.relations[self._relation_name] and not self._is_promtail_installed():
            self._setup_promtail()

    def _on_relation_created(self, _: RelationCreatedEvent) -> None:
        """Event handler for `relation_created`."""
        if not self._container.can_connect():
            return
        if not self._is_promtail_installed():
            self._setup_promtail()

    def _on_relation_changed(self, event: RelationEvent) -> None:
        """Event handler for `relation_changed`.

        Args:
            event: The event object `RelationChangedEvent`.
        """
        self._handle_alert_rules(event.relation)

        if not self._container.can_connect():
            return
        if self.model.relations[self._relation_name] and not self._is_promtail_installed():
            self._setup_promtail()
        else:
            new_config = self._promtail_config
            if new_config != self._current_config:
                self._container.push(WORKLOAD_CONFIG_PATH, yaml.safe_dump(new_config))
                self._container.restart(WORKLOAD_SERVICE_NAME)
                self.on.log_proxy_endpoint_joined.emit()

    def _on_relation_departed(self, _: RelationEvent) -> None:
        """Event handler for `relation_departed`.

        Args:
            event: The event object `RelationDepartedEvent`.
        """
        if not self._container.can_connect():
            return
        if not self._charm.model.relations[self._relation_name]:
            self._container.stop(WORKLOAD_SERVICE_NAME)
            return

        new_config = self._promtail_config
        if new_config != self._current_config:
            self._container.push(WORKLOAD_CONFIG_PATH, yaml.safe_dump(new_config))

        if new_config["clients"]:
            self._container.restart(WORKLOAD_SERVICE_NAME)
        else:
            self._container.stop(WORKLOAD_SERVICE_NAME)
        self.on.log_proxy_endpoint_departed.emit()

    def _get_container(self, container_name: Optional[str] = "") -> Container:
        """Gets a single container by name or using the only container running in the Pod.

        If there is more than one container in the Pod a `PromtailDigestError` is emitted.

        Args:
            container_name: The container name.

        Returns:
            container: a `ops.model.Container` object representing the container.

        Raises:
            ContainerNotFoundError if no container_name was specified
        """
        if container_name:
            try:
                return self._charm.unit.get_container(container_name)
            except ModelError as e:
                msg = str(e)
                logger.warning(msg)
                self.on.promtail_digest_error.emit(msg)
        else:
            containers = dict(self._charm.model.unit.containers)

            if len(containers) == 1:
                return self._charm.unit.get_container([*containers].pop())

            raise ContainerNotFoundError

    def _get_container_name(self, container_name: Optional[str] = "") -> str:
        """Gets a container_name.

        If there is more than one container in the Pod a `ContainerNotFoundError` is raised.

        Args:
            container_name: The container name.

        Returns:
            container_name: a string representing the container_name.

        Raises:
            ContainerNotFoundError if no container_name was specified
        """
        if container_name:
            return container_name

        containers = dict(self._charm.model.unit.containers)
        if len(containers) == 1:
            return "".join(list(containers.keys()))

        raise ContainerNotFoundError

    def _add_pebble_layer(self) -> None:
        """Adds Pebble layer that manages Promtail service in Workload container."""
        pebble_layer = {
            "summary": "promtail layer",
            "description": "pebble config layer for promtail",
            "services": {
                WORKLOAD_SERVICE_NAME: {
                    "override": "replace",
                    "summary": WORKLOAD_SERVICE_NAME,
                    "command": "{} {}".format(WORKLOAD_BINARY_PATH, self._cli_args),
                    "startup": "disabled",
                }
            },
        }
        self._container.add_layer(self._container_name, pebble_layer, combine=True)

    def _create_directories(self) -> None:
        """Creates the directories for Promtail binary and config file."""
        self._container.make_dir(path=WORKLOAD_BINARY_DIR, make_parents=True)
        self._container.make_dir(path=WORKLOAD_CONFIG_DIR, make_parents=True)

    def _obtain_promtail(self) -> None:
        """Obtain promtail binary from an attached resource or download it."""
        if self._is_promtail_attached():
            return

        if self._promtail_must_be_downloaded():
            self._download_and_push_promtail_to_workload()
        else:
            self._push_binary_to_workload()

    def _push_binary_to_workload(self, resource_path: str = BINARY_PATH) -> None:
        with open(resource_path, "rb") as f:
            self._container.push(WORKLOAD_BINARY_PATH, f, permissions=0o755, make_dirs=True)
            logger.debug("The promtail binary file has been pushed to the workload container.")

    def _is_promtail_attached(self) -> bool:
        """Checks whether Promtail binary is attached to the charm or not.

        Returns:
            a boolean representing whether Promtail binary is attached or not.
        """
        try:
            resource_path = self._charm.model.resources.fetch("promtail-bin")
        except ModelError:
            return False
        except NameError as e:
            if "invalid resource name" in str(e):
                return False
            else:
                raise

        logger.info("Promtail binary file has been obtained from an attached resource.")
        self._push_binary_to_workload(resource_path)
        return True

    def _promtail_must_be_downloaded(self) -> bool:
        """Checks whether promtail binary must be downloaded or not.

        Returns:
            a boolean representing whether Promtail binary must be downloaded or not.
        """
        if not self._is_promtail_binary_in_charm():
            return True

        if not self._sha256sums_matches(BINARY_PATH, BINARY_SHA256SUM):
            return True

        logger.debug("Promtail binary file is already in the the charm container.")
        return False

    def _sha256sums_matches(self, file_path: str, sha256sum: str) -> bool:
        """Checks whether a file's sha256sum matches or not with an specific sha256sum.

        Args:
            file_path: A string representing the files' patch.
            sha256sum: The sha256sum against which we want to verify.

        Returns:
            a boolean representing whether a file's sha256sum matches or not with
            an specific sha256sum.
        """
        try:
            with open(file_path, "rb") as f:
                file_bytes = f.read()
                result = sha256(file_bytes).hexdigest()

                if result != sha256sum:
                    msg = "File sha256sum mismatch, expected:'{}' but got '{}'".format(
                        sha256sum, result
                    )
                    logger.debug(msg)
                    return False

                return True
        except (APIError, FileNotFoundError):
            msg = "File: '{}' could not be opened".format(file_path)
            logger.error(msg)
            return False

    def _is_promtail_binary_in_charm(self) -> bool:
        """Check if Promtail binary is already stored in charm container.

        Returns:
            a boolean representing whether Promtail is present or not.
        """
        return True if Path(BINARY_PATH).is_file() else False

    def _download_and_push_promtail_to_workload(self) -> None:
        """Downloads a Promtail zip file and pushes the binary to the workload."""
        # Use the first
        relations = self._charm.model.relations[self._relation_name]
        if len(relations) > 1:
            logger.debug(
                "Multiple log_proxy relations. Getting Promtail from application {}".format(
                    relations[0].app.name
                )
            )
        url = relations[0].data[relations[0].app].get("promtail_binary_zip_url")

        with request.urlopen(url) as r:
            file_bytes = r.read()
            with open(BINARY_ZIP_PATH, "wb") as f:
                f.write(file_bytes)
                logger.info(
                    "Promtail binary zip file has been downloaded and stored in: %s",
                    BINARY_ZIP_PATH,
                )

            ZipFile(BytesIO(file_bytes)).extractall(BINARY_DIR)
            logger.debug("Promtail binary file has been downloaded.")

        self._push_binary_to_workload()

    @property
    def _cli_args(self) -> str:
        """Return the cli arguments to pass to promtail.

        Returns:
            The arguments as a string
        """
        return "-config.file={}".format(WORKLOAD_CONFIG_PATH)

    @property
    def _current_config(self) -> dict:
        """Property that returns the current Promtail configuration.

        Returns:
            A dict containing Promtail configuration.
        """
        if not self._container.can_connect():
            logger.debug("Could not connect to promtail container!")
            return {}
        try:
            raw_current = self._container.pull(WORKLOAD_CONFIG_PATH).read()
            return yaml.safe_load(raw_current)
        except (ProtocolError, PathError) as e:
            logger.warning(
                "Could not check the current promtail configuration due to "
                "a failure in retrieving the file: %s",
                e,
            )
            return {}

    @property
    def _promtail_config(self) -> dict:
        """Generates the config file for Promtail."""
        config = {"clients": self._clients_list()}
        config.update(self._server_config())
        config.update(self._positions())
        config.update(self._scrape_configs())
        return config

    def _clients_list(self) -> list:
        """Generates a list of clients for use in the promtail config.

        Returns:
            A list of endpoints
        """
        clients = []  # type: list
        for relation in self._charm.model.relations.get(self._relation_name, []):
            endpoints = json.loads(relation.data[relation.app].get("endpoints", ""))
            if endpoints:
                clients += endpoints
        return clients

    def _server_config(self) -> dict:
        """Generates the server section of the Promtail config file.

        Returns:
            A dict representing the `server` section.
        """
        return {
            "server": {
                "http_listen_port": HTTP_LISTEN_PORT,
                "grpc_listen_port": GRPC_LISTEN_PORT,
            }
        }

    def _positions(self) -> dict:
        """Generates the positions section of the Promtail config file.

        Returns:
            A dict representing the `positions` section.
        """
        return {"positions": {"filename": WORKLOAD_POSITIONS_PATH}}

    def _scrape_configs(self) -> dict:
        """Generates the scrape_configs section of the Promtail config file.

        Returns:
            A dict representing the `scrape_configs` section.
        """
        job_name = "juju_{}".format(self.topology.identifier)
        common_labels = self.topology.as_label_dict()
        scrape_configs = []

        # Files config
        labels = common_labels.copy()
        labels.update(
            {
                "job": job_name,
                "__path__": "",
            }
        )
        config = {"targets": ["localhost"], "labels": labels}
        scrape_config = {
            "job_name": "system",
            "static_configs": self._generate_static_configs(config),
        }
        scrape_configs.append(scrape_config)

        # Syslog config
        if self._is_syslog:
            syslog_labels = common_labels.copy()
            syslog_labels.update({"job": "{}_syslog".format(job_name)})
            syslog_config = {
                "job_name": "syslog",
                "syslog": {
                    "listen_address": "127.0.0.1:{}".format(self._syslog_port),
                    "label_structured_data": True,
                    "labels": syslog_labels,
                },
            }
            scrape_configs.append(syslog_config)  # type: ignore

        return {"scrape_configs": scrape_configs}

    def _generate_static_configs(self, config: dict) -> list:
        """Generates static_configs section.

        Returns:
            - a list of dictionaries representing static_configs section
        """
        static_configs = []

        for _file in self._log_files:
            conf = deepcopy(config)
            conf["labels"]["__path__"] = _file
            static_configs.append(conf)

        return static_configs

    def _setup_promtail(self) -> None:
        relation = self._charm.model.relations[self._relation_name][0]
        if relation.data[relation.app].get("promtail_binary_zip_url", None) is None:
            return
        self._create_directories()
        self._container.push(
            WORKLOAD_CONFIG_PATH, yaml.safe_dump(self._promtail_config), make_dirs=True
        )
        self._add_pebble_layer()
        try:
            self._obtain_promtail()
        except HTTPError as e:
            msg = "Promtail binary couldn't be download - {}".format(str(e))
            logger.warning(msg)
            self.on.promtail_digest_error.emit(msg)
        if self._current_config.get("clients"):
            try:
                self._container.restart(WORKLOAD_SERVICE_NAME)
            except ChangeError as e:
                self.on.promtail_digest_error.emit(str(e))
            else:
                self.on.log_proxy_endpoint_joined.emit()

    def _is_promtail_installed(self) -> bool:
        """Determine if promtail has already been installed to the container."""
        try:
            self._container.list_files(WORKLOAD_BINARY_PATH)
        except (APIError, FileNotFoundError):
            return False
        return True

    @property
    def syslog_port(self) -> str:
        """Gets the port on which promtail is listening for syslog.

        Returns:
            A str representing the port
        """
        return str(self._syslog_port)

    @property
    def rsyslog_config(self) -> str:
        """Generates a config line for use with rsyslog.

        Returns:
            The rsyslog config line as a string
        """
        return 'action(type="omfwd" protocol="tcp" target="127.0.0.1" port="{}" Template="RSYSLOG_SyslogProtocol23Format" TCP_Framing="octet-counted")'.format(
            self._syslog_port
        )<|MERGE_RESOLUTION|>--- conflicted
+++ resolved
@@ -1537,12 +1537,6 @@
         alert_rules.add_path(self._alert_rules_path, recursive=self._recursive)
         alert_rules_as_dict = alert_rules.as_dict()
 
-<<<<<<< HEAD
-        # if alert_rules_error_message:
-        #     self.on.loki_push_api_alert_rules_error.emit(alert_rules_error_message)
-
-=======
->>>>>>> 3fb83f93
         logger.debug("Setting alert rules")
         relation.data[self._charm.app]["metadata"] = json.dumps(self.topology.as_dict())
         relation.data[self._charm.app]["alert_rules"] = json.dumps(
@@ -1622,8 +1616,7 @@
                 charm must update its relation data.
         """
         # Upgrade event or other charm-level event
-        # nothing needed for now other than possible telling consumers
-        # to check for new endpoints
+        self._reinitialize_alert_rules()
         self.on.loki_push_api_endpoint_joined.emit()
 
     def _on_logging_relation_joined(self, event: RelationJoinedEvent):
@@ -1645,7 +1638,7 @@
         self._handle_alert_rules(event.relation)
         self.on.loki_push_api_endpoint_joined.emit()
 
-    def _on_logging_relation_changed(self, _: HookEvent):
+    def _on_logging_relation_changed(self, _: RelationEvent):
         """Handle changes in related consumers.
 
         Anytime there are changes in the relation between Loki
@@ -1660,29 +1653,13 @@
             loki_push_api_alert_rules_error: This event is emitted when an invalid alert rules
                 file is encountered or if `alert_rules_path` is empty.
         """
-<<<<<<< HEAD
-        if isinstance(event, RelationEvent):
-            self._process_logging_relation_changed(event.relation)
-        else:
-            # Upgrade event or other charm-level event
-            for relation in self._charm.model.relations[self._relation_name]:
-                self._process_logging_relation_changed(relation)
-=======
         self.on.loki_push_api_endpoint_joined.emit()
->>>>>>> 3fb83f93
 
     def _reinitialize_alert_rules(self):
         """Reloads alert rules and updates all relations."""
         for relation in self._charm.model.relations[self._relation_name]:
             self._handle_alert_rules(relation)
 
-<<<<<<< HEAD
-    def _process_logging_relation_changed(self, relation: Relation):
-        self._handle_alert_rules(relation)
-        self.on.loki_push_api_endpoint_joined.emit()
-
-=======
->>>>>>> 3fb83f93
     def _on_logging_relation_departed(self, _: RelationEvent):
         """Handle departures in related providers.
 
