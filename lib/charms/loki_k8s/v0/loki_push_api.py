--- conflicted
+++ resolved
@@ -444,11 +444,7 @@
 from hashlib import sha256
 from io import BytesIO
 from pathlib import Path
-<<<<<<< HEAD
-from typing import Dict, List, Optional, Union
-=======
-from typing import Dict, List, Optional, cast
->>>>>>> f3a6f8e6
+from typing import Dict, List, Optional, Union, cast
 from urllib import request
 from urllib.error import HTTPError, URLError
 from urllib.parse import urljoin
