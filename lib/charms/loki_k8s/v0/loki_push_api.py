--- conflicted
+++ resolved
@@ -442,11 +442,7 @@
 
 # Increment this PATCH version before using `charmcraft publish-lib` or reset
 # to 0 if you are raising the major API version
-<<<<<<< HEAD
 LIBPATCH = 9
-=======
-LIBPATCH = 8
->>>>>>> dc3758a2
 
 logger = logging.getLogger(__name__)
 
