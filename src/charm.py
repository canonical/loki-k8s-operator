#!/usr/bin/env python3
# Copyright 2021 Canonical Ltd.
# See LICENSE file for licensing details.
#
# Learn more at: https://juju.is/docs/sdk

"""Charm the service.

Refer to the following post for a quick-start guide that will help you
develop a new k8s charm using the Operator Framework:

    https://discourse.charmhub.io/t/4208
"""
import logging
import os
import re
import socket
import ssl
import subprocess
import time
import urllib.request
from pathlib import Path
from typing import Any, Dict, List, Optional, Tuple, TypedDict, cast
from urllib.error import HTTPError, URLError
from urllib.parse import urlparse

import yaml
from charms.alertmanager_k8s.v1.alertmanager_dispatch import AlertmanagerConsumer
from charms.catalogue_k8s.v1.catalogue import CatalogueConsumer, CatalogueItem
from charms.grafana_k8s.v0.grafana_dashboard import GrafanaDashboardProvider
from charms.grafana_k8s.v0.grafana_source import GrafanaSourceProvider
from charms.loki_k8s.v0.loki_push_api import (
    LokiPushApiAlertRulesChanged,
    LokiPushApiProvider,
)
from charms.observability_libs.v0.kubernetes_compute_resources_patch import (
    K8sResourcePatchFailedEvent,
    KubernetesComputeResourcesPatch,
    ResourceRequirements,
    adjust_resource_requirements,
)
from charms.observability_libs.v1.cert_handler import CertHandler
from charms.prometheus_k8s.v0.prometheus_scrape import MetricsEndpointProvider
from charms.tempo_k8s.v1.charm_tracing import trace_charm
from charms.tempo_k8s.v1.tracing import TracingEndpointRequirer
from charms.traefik_k8s.v1.ingress_per_unit import IngressPerUnitRequirer
from config_builder import (
    CERT_FILE,
    HTTP_LISTEN_PORT,
    KEY_FILE,
    LOKI_CONFIG,
    RULES_DIR,
    ConfigBuilder,
)
from ops import CollectStatusEvent, StoredState
from ops.charm import CharmBase
from ops.main import main
from ops.model import (
    ActiveStatus,
    BlockedStatus,
    MaintenanceStatus,
    Port,
    StatusBase,
    WaitingStatus,
)
from ops.pebble import Error, Layer, PathError, ProtocolError

# To keep a tidy debug-log, we suppress some DEBUG/INFO logs from some imported libs,
# even when charm logging is set to a lower level.
logging.getLogger("httpx").setLevel(logging.WARNING)
logging.getLogger("httpcore").setLevel(logging.WARNING)
logger = logging.getLogger(__name__)


class CompositeStatus(TypedDict):
    """Per-component status holder."""

    # These are going to go into stored state, so we must use marshallable objects.
    # They are passed to StatusBase.from_name().
    k8s_patch: Tuple[str, str]
    config: Tuple[str, str]
    rules: Tuple[str, str]
    retention: Tuple[str, str]


def to_tuple(status: StatusBase) -> Tuple[str, str]:
    """Convert a StatusBase to tuple, so it is marshallable into StoredState."""
    return status.name, status.message


def to_status(tpl: Tuple[str, str]) -> StatusBase:
    """Convert a tuple to a StatusBase, so it could be used natively with ops."""
    name, message = tpl
    return StatusBase.from_name(name, message)


@trace_charm(
    tracing_endpoint="tracing_endpoint",
    server_cert="server_cert_path",
    extra_types=[
        GrafanaDashboardProvider,
        GrafanaSourceProvider,
        LokiPushApiProvider,
        CertHandler,
        ConfigBuilder,
        MetricsEndpointProvider,
    ],
)
class LokiOperatorCharm(CharmBase):
    """Charm the service."""

    _stored = StoredState()
    _port = HTTP_LISTEN_PORT
    _name = "loki"
    _ca_cert_path = "/usr/local/share/ca-certificates/cos-ca.crt"

    def __init__(self, *args):
        super().__init__(*args)

        # We need stored state for push statuses.
        # https://discourse.charmhub.io/t/its-probably-ok-for-a-unit-to-go-into-error-state/13022
        self._stored.set_default(
            status=CompositeStatus(
                k8s_patch=to_tuple(ActiveStatus()),
                config=to_tuple(ActiveStatus()),
                rules=to_tuple(ActiveStatus()),
                retention=to_tuple(ActiveStatus()),
            )
        )

<<<<<<< HEAD
        self._loki_container = self.unit.get_container(self._name)
        self._node_exporter_container = self.unit.get_container("node-exporter")
        self.unit.open_port(protocol="tcp", port=self._port)
=======
        self._container = self.unit.get_container(self._name)
        self.unit.set_ports(self._port)
>>>>>>> 58eb250b

        # If Loki is run in single-tenant mode, all the chunks are put in a folder named "fake"
        # https://grafana.com/docs/loki/latest/operations/storage/filesystem/
        # https://grafana.com/docs/loki/latest/rules/#ruler-storage
        tenant_id = "fake"
        self.rules_dir_tenant = os.path.join(RULES_DIR, tenant_id)

        self.unit.set_ports(Port("tcp", self._port))

        self.resources_patch = KubernetesComputeResourcesPatch(
            self,
            self._loki_container.name,
            resource_reqs_func=self._resource_reqs_from_config,
        )

        self.server_cert = CertHandler(
            self,
            key="loki-server-cert",
            sans=[self.hostname],
        )
        # Update certs here in init to avoid code ordering issues
        self._update_cert()
        self.framework.observe(
            self.server_cert.on.cert_changed,  # pyright: ignore
            self._on_server_cert_changed,
        )

        self.framework.observe(self.resources_patch.on.patch_failed, self._on_k8s_patch_failed)

        self.alertmanager_consumer = AlertmanagerConsumer(self, relation_name="alertmanager")
        self.framework.observe(
            self.alertmanager_consumer.on.cluster_changed, self._on_alertmanager_change
        )

        self.ingress_per_unit = IngressPerUnitRequirer(
            self,
            relation_name="ingress",
            port=self._port,
            scheme=lambda: "https" if self._certs_on_disk else "http",
            strip_prefix=True,
        )
        self.framework.observe(self.ingress_per_unit.on.ready_for_unit, self._on_ingress_changed)
        self.framework.observe(self.ingress_per_unit.on.revoked_for_unit, self._on_ingress_changed)

        self.grafana_source_provider = GrafanaSourceProvider(
            charm=self,
            refresh_event=[
                self.on.loki_pebble_ready,
                self.server_cert.on.cert_changed,
            ],
            source_type="loki",
            source_url=self._external_url,
        )

        self.metrics_provider = MetricsEndpointProvider(
            self,
            jobs=self.scrape_jobs,
            refresh_event=[
                self.on.update_status,
                self.ingress_per_unit.on.ready_for_unit,
                self.ingress_per_unit.on.revoked_for_unit,
                self.on.ingress_relation_departed,
                self.server_cert.on.cert_changed,
            ],
        )

        external_url = urlparse(self._external_url)
        self.loki_provider = LokiPushApiProvider(
            self,
            address=external_url.hostname or self.hostname,
            port=external_url.port or 443 if self._certs_on_disk else 80,
            scheme=external_url.scheme,
            path=f"{external_url.path}/loki/api/v1/push",
        )

        self.dashboard_provider = GrafanaDashboardProvider(self)

        self.catalogue = CatalogueConsumer(charm=self, item=self._catalogue_item)
        self.tracing = TracingEndpointRequirer(self)

        self.framework.observe(self.on.config_changed, self._on_config_changed)
        self.framework.observe(self.on.upgrade_charm, self._on_upgrade_charm)
        self.framework.observe(self.on.loki_pebble_ready, self._on_loki_pebble_ready)
        self.framework.observe(
            self.on.node_exporter_pebble_ready, self._on_node_exporter_pebble_ready
        )

        self.framework.observe(
            self.loki_provider.on.loki_push_api_alert_rules_changed,
            self._loki_push_api_alert_rules_changed,
        )
        self.framework.observe(self.on.logging_relation_changed, self._on_logging_relation_changed)
        self.framework.observe(self.on.collect_unit_status, self._on_collect_unit_status)

    ##############################################
    #           CHARM HOOKS HANDLERS             #
    ##############################################

    def _on_collect_unit_status(self, event: CollectStatusEvent):
        # "Pull" statuses
        # TODO refactor _configure to turn the "rules" status into a "pull" status.

        # "Push" statuses
        for status in self._stored.status.values():
            event.add_status(to_status(status))

    def _on_config_changed(self, _):
        self._configure()

    def _on_upgrade_charm(self, _):
        self._configure()

    def _on_server_cert_changed(self, _):
        self._update_cert()
        self._configure()

    def _on_loki_pebble_ready(self, _):
        if self._ensure_alert_rules_path():
            self._regenerate_alert_rules()
        self._configure()
        version = self._loki_version
        if version is not None:
            self.unit.set_workload_version(version)
        else:
            logger.debug("Cannot set workload version at this time: could not get Loki version.")

    def _on_node_exporter_pebble_ready(self, _):
        current_layer = self._node_exporter_container.get_plan()
        new_layer = self._node_exporter_pebble_layer
        restart = current_layer.services != new_layer.services

        if restart:
            self._node_exporter_container.add_layer("node-exporter", new_layer, combine=True)
            self._node_exporter_container.restart("node-exporter")
            logger.info("Node Exporter (re)started")

    def _on_alertmanager_change(self, _):
        self._configure()

    def _on_ingress_changed(self, _):
        self._configure()

    def _on_logging_relation_changed(self, event):
        # If there is a change in logging relation, let's update Loki endpoint
        # We are listening to relation_change to handle the Loki scale down to 0 and scale up again
        # when it is related with ingress. If not, endpoints will end up outdated in consumer side.
        self.loki_provider.update_endpoint(url=self._external_url, relation=event.relation)

    ##############################################
    #                 PROPERTIES                 #
    ##############################################

    @property
    def _catalogue_item(self) -> CatalogueItem:
        return CatalogueItem(
            name="Loki",
            icon="math-log",
            # Loki does not have a flashy web UI but something is better than nothing
            # https://grafana.com/docs/loki/latest/reference/api/
            url=f"{self._external_url}/services",
            description=(
                "Loki collects, stores and serves logs, "
                "alongside optional key-value pairs called labels."
            ),
        )

    @property
    def _loki_command(self):
        """Construct command to launch Loki.

        Returns:
            a string consisting of Loki command and associated
            command line options.
        """
        return f"/usr/bin/loki -config.file={LOKI_CONFIG}"

    @property
    def _build_pebble_layer(self) -> Layer:
        """Construct the pebble layer.

        Returns:
            a Pebble layer specification for the Loki workload container.
        """
        pebble_layer = Layer(
            {
                "summary": "Loki layer",
                "description": "pebble config layer for Loki",
                "services": {
                    "loki": {
                        "override": "replace",
                        "summary": "loki",
                        "command": self._loki_command,
                        "startup": "enabled",
                    },
                },
            }
        )

        return pebble_layer

    @property
    def _node_exporter_pebble_layer(self) -> Layer:
        """Construct the pebble layer.

        Returns:
            a Pebble layer specification for the Loki workload container.
        """
        pebble_layer = Layer(
            {
                "summary": "Node Exporter layer",
                "description": "pebble config layer for Node Exporter",
                "services": {
                    "node-exporter": {
                        "override": "replace",
                        "summary": "node exporter",
                        "command": "/bin/node_exporter",
                        "startup": "enabled",
                    },
                },
            }
        )

        return pebble_layer

    @property
    def hostname(self) -> str:
        """Unit's hostname."""
        return socket.getfqdn()

    @property
    def _external_url(self) -> str:
        """Return the external hostname to be passed to ingress via the relation."""
        if ingress_url := self.ingress_per_unit.url:
            logger.debug("This unit's ingress URL: %s", ingress_url)
            return ingress_url

        # If we do not have an ingress, then use the pod hostname.
        # The reason to prefer this over the pod name (which is the actual
        # hostname visible from the pod) or a K8s service, is that those
        # are routable virtually exclusively inside the cluster (as they rely)
        # on the cluster's DNS service, while the ip address is _sometimes_
        # routable from the outside, e.g., when deploying on MicroK8s on Linux.
        scheme = "https" if self.server_cert.server_cert else "http"
        return f"{scheme}://{self.hostname}:{self._port}"

    @property
    def scrape_jobs(self) -> List[Dict[str, Any]]:
        """Loki and node exporter scrape jobs."""
        return self.loki_scrape_jobs + self.node_exporter_scrape_jobs

    @property
    def loki_scrape_jobs(self) -> List[Dict[str, Any]]:
        """Generate scrape jobs.

        Note: We're generating a scrape job for the leader only because loki is not intended to
        be scaled beyond one unit. If we wanted to scrape all potential units, we would need
        to collect all the peer addresses over peer relation data.
        """
        job: Dict[str, Any] = {"static_configs": [{"targets": [f"{self.hostname}:{self._port}"]}]}

        if self._certs_on_disk:
            job["scheme"] = "https"

        return [job]

    @property
    def node_exporter_scrape_jobs(self) -> List[Dict[str, Any]]:
        """Generate scrape jobs for the node exporter."""
        job: Dict[str, Any] = {"static_configs": [{"targets": [f"{self.hostname}:9100"]}]}
        return [job]

    @property
    def _certs_on_disk(self) -> bool:
        """Check if the TLS setup is ready on disk."""
        return (
            self._loki_container.can_connect()
            and self._loki_container.exists(CERT_FILE)
            and self._loki_container.exists(KEY_FILE)
        )

    @property
    def _certs_in_reldata(self) -> bool:
        """Check if the certificate is available in relation data."""
        return (
            self.server_cert.enabled
            and (self.server_cert.server_cert is not None)
            and (self.server_cert.private_key is not None)
            and (self.server_cert.ca_cert is not None)
        )

    ##############################################
    #             UTILITY METHODS                #
    ##############################################
    def _configure(self):  # noqa: C901
        """Configure Loki charm."""
        # "is_ready" is a racy check, so we do it once here (instead of in collect-status)
        if self.resources_patch.is_ready():
            self._stored.status["k8s_patch"] = to_tuple(ActiveStatus())
        else:
            if isinstance(to_status(self._stored.status["k8s_patch"]), ActiveStatus):
                self._stored.status["k8s_patch"] = to_tuple(
                    WaitingStatus("Waiting for resource limit patch to apply")
                )

        # "can_connect" is a racy check, so we do it once here (instead of in collect-status)
        if self._loki_container.can_connect():
            self._stored.status["config"] = to_tuple(ActiveStatus())

        # The config validity check does not return on error because if a lifecycle event
        # comes in after a config change, we still want Loki to continue to function even
        # with the invalid config.
        else:
            self._stored.status["config"] = to_tuple(MaintenanceStatus("Configuring Loki"))
            return

<<<<<<< HEAD
        current_layer = self._loki_container.get_plan()
=======
        if 0 > int(self.config["retention-period"]):
            self._stored.status["retention"] = to_tuple(
                BlockedStatus("Please provide a non-negative retention duration")
            )
            return

        current_layer = self._container.get_plan()
>>>>>>> 58eb250b
        new_layer = self._build_pebble_layer
        restart = current_layer.services != new_layer.services

        config = ConfigBuilder(
            instance_addr=self.hostname,
            alertmanager_url=self._alerting_config(),
            external_url=self._external_url,
            ingestion_rate_mb=int(self.config["ingestion-rate-mb"]),
            ingestion_burst_size_mb=int(self.config["ingestion-burst-size-mb"]),
            retention_period=int(self.config["retention-period"]),
            http_tls=(self.server_cert.server_cert is not None),
        ).build()

        # At this point we're already after the can_connect guard, so if the following pebble operations fail, better
        # to let the charm go into error state than setting blocked.
        if self._certs_in_reldata and not self._certs_on_disk:
            self._update_cert()
        restart = self._update_config(config) or restart

        if restart:
            self._loki_container.add_layer(self._name, new_layer, combine=True)
            self._loki_container.restart(self._name)
            logger.info("Loki (re)started")

        if isinstance(to_status(self._stored.status["rules"]), BlockedStatus):
            # Wait briefly for Loki to come back up and re-check the alert rules
            # in case an upgrade/refresh caused the check to occur when it wasn't
            # ready yet. TODO: use custom pebble notice for "workload ready" event.
            time.sleep(2)
            self._check_alert_rules()
            return  # TODO: why do we have a return here?

        self.ingress_per_unit.provide_ingress_requirements(
            scheme="https" if self._certs_on_disk else "http", port=self._port
        )
        self.metrics_provider.update_scrape_job_spec(self.scrape_jobs)
        self.grafana_source_provider.update_source(source_url=self._external_url)
        self.loki_provider.update_endpoint(url=self._external_url)
        self.catalogue.update_item(item=self._catalogue_item)

    def _update_config(self, config: dict) -> bool:
        if self._running_config() != config:
            config_as_yaml = yaml.safe_dump(config)
            self._loki_container.push(LOKI_CONFIG, config_as_yaml, make_dirs=True)
            logger.info("Pushed new configuration")
            return True

        return False

    def _update_cert(self):
        if not self._loki_container.can_connect():
            return

        ca_cert_path = Path(self._ca_cert_path)

        if self._certs_in_reldata:
            # Save the workload certificates
            self._loki_container.push(
                CERT_FILE,
                self.server_cert.server_cert,  # pyright: ignore
                make_dirs=True,
            )
            self._loki_container.push(
                KEY_FILE,
                self.server_cert.private_key,  # pyright: ignore
                make_dirs=True,
            )
            # Save the CA among the trusted CAs and trust it
            self._loki_container.push(
                ca_cert_path,
                self.server_cert.ca_cert,  # pyright: ignore
                make_dirs=True,
            )

            # Repeat for the charm container. We need it there for loki client requests.
            ca_cert_path.parent.mkdir(exist_ok=True, parents=True)
            ca_cert_path.write_text(self.server_cert.ca_cert)  # pyright: ignore
        else:
            self._loki_container.remove_path(CERT_FILE, recursive=True)
            self._loki_container.remove_path(KEY_FILE, recursive=True)
            self._loki_container.remove_path(ca_cert_path, recursive=True)

            # Repeat for the charm container.
            ca_cert_path.unlink(missing_ok=True)

        self._loki_container.exec(["update-ca-certificates", "--fresh"]).wait()
        subprocess.run(["update-ca-certificates", "--fresh"])

    def _alerting_config(self) -> str:
        """Construct Loki altering configuration.

        Returns:
            a string consisting of comma-separated list of Alertmanager URLs
            to send notifications to.
        """
        alerting_config = ""
        alertmanagers = self.alertmanager_consumer.get_cluster_info()

        if not alertmanagers:
            logger.debug("No alertmanagers available")
            return alerting_config

        return ",".join(alertmanagers)

    def _running_config(self) -> Dict[str, Any]:
        """Get the on-disk Loki config."""
        if not self._loki_container.can_connect():
            return {}

        try:
            return yaml.safe_load(self._loki_container.pull(LOKI_CONFIG, encoding="utf-8").read())
        except (FileNotFoundError, Error):
            return {}

    def _loki_push_api_alert_rules_changed(self, _: LokiPushApiAlertRulesChanged) -> None:
        """Perform all operations needed to keep alert rules in the right status."""
        if self._ensure_alert_rules_path():
            self._regenerate_alert_rules()

            # Don't try to configure if checking the rules left us in BlockedStatus
            if isinstance(to_status(self._stored.status["rules"]), ActiveStatus):
                self._configure()

    def _ensure_alert_rules_path(self) -> bool:
        """Ensure that the workload container has the appropriate directory structure."""
        # create tenant dir so that the /loki/api/v1/rules endpoint returns "no rule groups found"
        # instead of "unable to read rule dir /loki/rules/fake: no such file or directory"
        if self._loki_container.can_connect():
            try:
                self._loki_container.make_dir(self.rules_dir_tenant, make_parents=True)
                return True
            except (FileNotFoundError, ProtocolError, PathError):
                logger.debug("Could not create loki directory.")
                return False
            except Exception as e:
                logger.debug("Could not create loki directory: %s", e)
                return False
        return False

    def _regenerate_alert_rules(self):
        """Recreate all alert rules."""
        self._remove_alert_rules_files()
        # If there aren't any alerts, we can just clean it and move on
        if self.loki_provider.alerts:
            self._generate_alert_rules_files()
            self._check_alert_rules()

    def _generate_alert_rules_files(self) -> None:
        """Generate and upload alert rules files.

        Args:
            container: Container into which alert rules files are going to be uploaded
        """
        file_mappings = {}

        for identifier, alert_rules in self.loki_provider.alerts.items():
            rules = yaml.dump({"groups": alert_rules["groups"]})
            file_mappings["{}_alert.rules".format(identifier)] = rules

        if self._loki_container.can_connect():
            for filename, content in file_mappings.items():
                path = os.path.join(self.rules_dir_tenant, filename)
                self._loki_container.push(path, content, make_dirs=True)
        logger.debug("Saved alert rules to disk")

    def _remove_alert_rules_files(self) -> None:
        """Remove alert rules files from workload container."""
        if not self._loki_container.can_connect():
            logger.debug("Cannot connect to container to remove alert rule files!")
            return

        files = self._loki_container.list_files(self.rules_dir_tenant)
        for f in files:
            self._loki_container.remove_path(f.path)

    @property
    def _internal_url(self) -> str:
        """Return the fqdn dns-based in-cluster (private) address of the loki api server."""
        scheme = "https" if self._certs_on_disk else "http"
        return f"{scheme}://{socket.getfqdn()}:{self._port}"

    def _check_alert_rules(self):
        """Check alert rules using Loki API."""
        ssl_context = ssl.create_default_context(
            cafile=self._ca_cert_path if Path(self._ca_cert_path).exists() else None,
        )
        url = f"{self._internal_url}/loki/api/v1/rules"
        try:
            logger.debug(f"Checking loki alert rules via {url}.")
            urllib.request.urlopen(url, timeout=2.0, context=ssl_context)
        except HTTPError as e:
            msg = e.read().decode("utf-8")

            if e.code == 404 and "no rule groups found" in msg:
                log_msg = "Checking alert rules: No rule groups found"
                logger.debug(log_msg)
                self._stored.status["rules"] = to_tuple(BlockedStatus(log_msg))
                return

            message = "{} - {}".format(e.code, e.msg)  # type: ignore
            logger.error("Checking alert rules: %s", message)
            self._stored.status["rules"] = to_tuple(
                BlockedStatus("Errors in alert rule groups. Check juju debug-log")
            )
            return
        except URLError as e:
            logger.error("Checking alert rules: %s", e.reason)
            self._stored.status["rules"] = to_tuple(
                BlockedStatus("Error connecting to Loki. Check juju debug-log")
            )
            return
        except Exception as e:
            logger.error("Checking alert rules: %s", e)
            self._stored.status["rules"] = to_tuple(
                BlockedStatus("Error connecting to Loki. Check juju debug-log")
            )
            return
        else:
            logger.debug("Checking alert rules: Ok")
            self._stored.status["rules"] = to_tuple(ActiveStatus())
            return

    def _resource_reqs_from_config(self) -> ResourceRequirements:
        limits = {
            "cpu": self.model.config.get("cpu"),
            "memory": self.model.config.get("memory"),
        }
        requests = {"cpu": "0.25", "memory": "200Mi"}
        return adjust_resource_requirements(limits, requests, adhere_to_requests=True)

    def _on_k8s_patch_failed(self, event: K8sResourcePatchFailedEvent):
        self._stored.status["k8s_patch"] = to_tuple(BlockedStatus(cast(str, event.message)))

    @property
    def _loki_version(self) -> Optional[str]:
        """Returns the version of Loki.

        Returns:
            A string equal to the Loki version
        """
        if not self._loki_container.can_connect():
            return None
        version_output, _ = self._loki_container.exec(["/usr/bin/loki", "-version"]).wait_output()
        # Output looks like this:
        # loki, version 2.4.1 (branch: HEAD, ...
        result = re.search(r"version (\d*\.\d*\.\d*)", version_output)
        if result is None:
            return result
        return result.group(1)

    @property
    def tracing_endpoint(self) -> Optional[str]:
        """Tempo endpoint for charm tracing."""
        return self.tracing.otlp_http_endpoint()

    @property
    def server_cert_path(self) -> Optional[str]:
        """Server certificate path for TLS tracing."""
        return CERT_FILE


if __name__ == "__main__":
    # We need use_juju_for_storage=True because ingress_per_unit
    # requires it to keep track of the ingress address.
    main(LokiOperatorCharm, use_juju_for_storage=True)<|MERGE_RESOLUTION|>--- conflicted
+++ resolved
@@ -128,14 +128,9 @@
             )
         )
 
-<<<<<<< HEAD
         self._loki_container = self.unit.get_container(self._name)
         self._node_exporter_container = self.unit.get_container("node-exporter")
-        self.unit.open_port(protocol="tcp", port=self._port)
-=======
-        self._container = self.unit.get_container(self._name)
         self.unit.set_ports(self._port)
->>>>>>> 58eb250b
 
         # If Loki is run in single-tenant mode, all the chunks are put in a folder named "fake"
         # https://grafana.com/docs/loki/latest/operations/storage/filesystem/
@@ -451,17 +446,13 @@
             self._stored.status["config"] = to_tuple(MaintenanceStatus("Configuring Loki"))
             return
 
-<<<<<<< HEAD
-        current_layer = self._loki_container.get_plan()
-=======
         if 0 > int(self.config["retention-period"]):
             self._stored.status["retention"] = to_tuple(
                 BlockedStatus("Please provide a non-negative retention duration")
             )
             return
 
-        current_layer = self._container.get_plan()
->>>>>>> 58eb250b
+        current_layer = self._loki_container.get_plan()
         new_layer = self._build_pebble_layer
         restart = current_layer.services != new_layer.services
 
