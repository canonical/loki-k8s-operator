--- conflicted
+++ resolved
@@ -133,16 +133,12 @@
             self._container.restart(self._name)
             logger.info("Loki (re)started")
 
-<<<<<<< HEAD
-        if not self._loki_ready():
-=======
         # Don't clear alert error states on reconfigure
         # but let errors connecting clear after a restart
         if (
             isinstance(self.unit.status, BlockedStatus)
             and "Errors in alert rule" in self.unit.status.message
         ):
->>>>>>> 464e65eb
             return
 
         self.unit.status = ActiveStatus()
