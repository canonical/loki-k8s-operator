--- conflicted
+++ resolved
@@ -124,15 +124,23 @@
         self.harness.begin_with_initial_hooks()
         self.harness.container_pebble_ready("loki")
 
-    def test__provide_loki_not_ready(self):
+    def test_loki_not_ready(self):
         self.mock_version.side_effect = LokiServerNotReadyError
-        self.harness.charm._provide_loki()
+        self.harness.charm._loki_ready()
         self.assertIsInstance(self.harness.charm.unit.status, WaitingStatus)
 
-    def test__provide_loki_server_error(self):
+    def test__loki_ready_server_error(self):
         self.mock_version.side_effect = LokiServerError
-        self.harness.charm._provide_loki()
+        self.harness.charm._loki_ready()
         self.assertIsInstance(self.harness.charm.unit.status, BlockedStatus)
+
+    def test__loki_config(self):
+        with self.assertLogs(level="DEBUG") as logger:
+            self.harness.charm._loki_ready()
+            self.assertEqual(
+                sorted(logger.output),
+                ["DEBUG:charm:Loki Provider is available. Loki version: 3.14159"],
+            )
 
 
 class TestWorkloadUnavailable(unittest.TestCase):
@@ -189,62 +197,6 @@
         self.harness.charm.on.config_changed.emit()
         self.assertIsInstance(self.harness.charm.unit.status, ActiveStatus)
 
-    def test__provide_loki(self):
-        with self.assertLogs(level="DEBUG") as logger:
-            self.harness.charm._provide_loki()
-            self.assertEqual(
-                sorted(logger.output),
-                ["DEBUG:charm:Loki Provider is available. Loki version: 3.14159"],
-            )
-
-    def test__provide_loki_not_ready(self):
-        self.mock_version.side_effect = LokiServerNotReadyError
-        self.harness.charm._provide_loki()
-        self.assertIsInstance(self.harness.charm.unit.status, WaitingStatus)
-
-    def test__provide_loki_server_error(self):
-        self.mock_version.side_effect = LokiServerError
-        self.harness.charm._provide_loki()
-        self.assertIsInstance(self.harness.charm.unit.status, BlockedStatus)
-
-    def test__loki_config(self):
-        with self.assertLogs(level="DEBUG") as logger:
-            self.harness.charm._provide_loki()
-            self.assertEqual(
-                sorted(logger.output),
-                ["DEBUG:charm:Loki Provider is available. Loki version: 3.14159"],
-            )
-
-
-<<<<<<< HEAD
-=======
-class TestWorkloadUnavailable(unittest.TestCase):
-    @patch("charm.KubernetesServicePatch", lambda x, y: None)
-    def setUp(self):
-        self.container_name: str = "loki"
-        version_patcher = patch(
-            "loki_server.LokiServer.version", new_callable=PropertyMock, return_value="3.14159"
-        )
-        self.mock_version = version_patcher.start()
-        self.harness = Harness(LokiOperatorCharm)
-        self.addCleanup(self.harness.cleanup)
-        self.addCleanup(version_patcher.stop)
-        self.harness.set_leader(True)
-        self.harness.begin_with_initial_hooks()
-        self.harness.container_pebble_ready("loki")
-
-    def test_loki_not_ready(self):
-        self.mock_version.side_effect = LokiServerNotReadyError
-        self.harness.charm._loki_ready()
-        self.assertIsInstance(self.harness.charm.unit.status, WaitingStatus)
-
-    def test_loki_server_error(self):
-        self.mock_version.side_effect = LokiServerError
-        self.harness.charm._loki_ready()
-        self.assertIsInstance(self.harness.charm.unit.status, BlockedStatus)
-
-
->>>>>>> 77f6d808
 class TestConfigFile(unittest.TestCase):
     """Feature: Loki config file in the workload container is rendered by the charm."""
 
@@ -381,14 +333,11 @@
             new=lambda x: True,
         )
         self.check_alert_rules_patcher.start()
-<<<<<<< HEAD
-=======
         self.version_patcher = patch(
             "loki_server.LokiServer.version", new_callable=PropertyMock, return_value="3.14159"
         )
         self.version_patcher.start()
         self.harness = Harness(LokiOperatorCharm)
->>>>>>> 77f6d808
 
         self.harness = Harness(LokiOperatorCharm)
         self.addCleanup(self.harness.cleanup)
