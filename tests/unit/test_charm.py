--- conflicted
+++ resolved
@@ -5,19 +5,14 @@
 
 import json
 import unittest
-from unittest.mock import PropertyMock, patch
-
-<<<<<<< HEAD
+from unittest.mock import MagicMock, Mock, PropertyMock, patch
+
 import hypothesis.strategies as st
+import ops
 import ops.testing
 import yaml
-from helpers import patch_network_get
+from helpers import patch_network_get, tautology
 from hypothesis import given
-=======
-import ops
-import yaml
-from helpers import patch_network_get, tautology
->>>>>>> ca3b71a3
 from ops.model import ActiveStatus, BlockedStatus, WaitingStatus
 from ops.testing import Harness
 
@@ -28,7 +23,6 @@
 ops.testing.SIMULATE_CAN_CONNECT = True
 
 
-<<<<<<< HEAD
 LOKI_CONFIG = """
 auth_enabled: false
 chunk_store_config:
@@ -89,9 +83,6 @@
 
 
 class TestCharm(unittest.TestCase):
-=======
-class TestWorkloadUnavailable(unittest.TestCase):
->>>>>>> ca3b71a3
     @patch("charm.KubernetesServicePatch", lambda x, y: None)
     def setUp(self):
         self.container_name: str = "loki"
@@ -105,7 +96,6 @@
         self.harness.set_leader(True)
         self.harness.begin_with_initial_hooks()
         self.harness.container_pebble_ready("loki")
-<<<<<<< HEAD
         self.harness.charm._stored.config = LOKI_CONFIG
 
     def test__alerting_config(self):
@@ -153,8 +143,6 @@
                 sorted(logger.output),
                 ["DEBUG:charm:Loki Provider is available. Loki version: 3.14159"],
             )
-=======
->>>>>>> ca3b71a3
 
     def test__provide_loki_not_ready(self):
         self.mock_version.side_effect = LokiServerNotReadyError
@@ -166,7 +154,6 @@
         self.harness.charm._provide_loki()
         self.assertIsInstance(self.harness.charm.unit.status, BlockedStatus)
 
-<<<<<<< HEAD
     def test__loki_config(self):
         with self.assertLogs(level="DEBUG") as logger:
             self.harness.charm._provide_loki()
@@ -176,38 +163,31 @@
             )
 
 
-class TestPebblePlan(unittest.TestCase):
-    """Feature: Multi-unit loki deployments.
-
-    Background: TODO
-    """
-
-    @patch("charm.KubernetesServicePatch", lambda x, y: None)
-    @patch_network_get(private_address="1.1.1.1")
-    @given(st.booleans(), st.integers(1, 3), st.integers(0, 3))
-    def test_loki_starts_when_cluster_deployed_without_any_relations(
-        self, is_leader, num_units, num_consumer_apps
-    ):
-        """Scenario: A loki cluster is deployed without any relations."""
+class TestWorkloadUnavailable(unittest.TestCase):
+    @patch("charm.KubernetesServicePatch", lambda x, y: None)
+    def setUp(self):
+        self.container_name: str = "loki"
+        version_patcher = patch(
+            "loki_server.LokiServer.version", new_callable=PropertyMock, return_value="3.14159"
+        )
+        self.mock_version = version_patcher.start()
         self.harness = Harness(LokiOperatorCharm)
         self.addCleanup(self.harness.cleanup)
-
-        # WHEN the unit is started as either a leader or not
-        self.harness.set_leader(is_leader)
-
-        # AND potentially some peers join
-        self.peer_rel_id = self.harness.add_relation("replicas", self.harness.model.name)
-        for i in range(1, num_units):
-            self.harness.add_relation_unit(self.peer_rel_id, f"{self.harness.model.name}/{i}")
-        self.assertEqual(self.harness.model.app.planned_units(), num_units)
-
-        # AND potentially some logging relations join
-        for i in range(num_consumer_apps):
-            self.log_rel_id = self.harness.add_relation("logging", f"consumer-app-{i}")
-            # Add two units per consumer app
-            for u in range(2):
-                self.harness.add_relation_unit(self.log_rel_id, f"consumer-app-{i}/{u}")
-=======
+        self.addCleanup(version_patcher.stop)
+        self.harness.set_leader(True)
+        self.harness.begin_with_initial_hooks()
+        self.harness.container_pebble_ready("loki")
+
+    def test__provide_loki_not_ready(self):
+        self.mock_version.side_effect = LokiServerNotReadyError
+        self.harness.charm._provide_loki()
+        self.assertIsInstance(self.harness.charm.unit.status, WaitingStatus)
+
+    def test__provide_loki_server_error(self):
+        self.mock_version.side_effect = LokiServerError
+        self.harness.charm._provide_loki()
+        self.assertIsInstance(self.harness.charm.unit.status, BlockedStatus)
+
 
 class TestConfigFile(unittest.TestCase):
     """Feature: Loki config file in the workload container is rendered by the charm."""
@@ -226,68 +206,10 @@
 
         # GIVEN this unit is the leader
         self.harness.set_leader(True)
->>>>>>> ca3b71a3
-
-        self.harness.begin_with_initial_hooks()
-        self.harness.container_pebble_ready("loki")
-
-<<<<<<< HEAD
-        # THEN a pebble service is created for this unit
-        plan = self.harness.get_container_pebble_plan("loki")
-        self.assertIn("loki", plan.services)
-
-        # AND the command includes a config file
-        command = plan.services["loki"].command
-        self.assertIn("-config.file=", command)
-
-        # AND the service is running
-        container = self.harness.charm.unit.get_container("loki")
-        service = container.get_service("loki")
-        self.assertTrue(service.is_running())
-
-
-class TestAppRelationData(unittest.TestCase):
-    """Feature: Loki advertises common global info over app relation data.
-
-    Background: Consumer charms need to have a URL for downloading promtail.
-    """
-
-    @patch("charm.KubernetesServicePatch", lambda x, y: None)
-    @patch_network_get(private_address="1.1.1.1")
-    def setUp(self) -> None:
-        self.harness = Harness(LokiOperatorCharm)
-        self.addCleanup(self.harness.cleanup)
-        self.harness.set_leader(True)
-
-        self.rel_id = self.harness.add_relation("logging", "consumer")
-        self.harness.add_relation_unit(self.rel_id, "consumer/0")
-
-        self.harness.begin_with_initial_hooks()
-        self.harness.container_pebble_ready("loki")
-
-    def test_endpoint(self):
-        rel_data = self.harness.get_relation_data(self.rel_id, self.harness.charm.unit)
-        # Relation data must include an "endpoints" key
-        self.assertIn("endpoint", rel_data)
-        endpoint = json.loads(rel_data["endpoint"])
-
-        # The endpoint must be a dicts
-        self.assertIsInstance(endpoint, dict)
-
-        # Endpoint must have a "url" key
-        self.assertIn("url", endpoint)
-        self.assertTrue(endpoint["url"].startswith("http"))
-
-    def test_promtail_url(self):
-        rel_data = self.harness.get_relation_data(self.rel_id, self.harness.charm.app)
-
-        # Relation data must include a "promtail_binary_zip_url" key
-        self.assertIn("promtail_binary_zip_url", rel_data)
-
-        # The value must be a url
-        url = rel_data["promtail_binary_zip_url"]
-        self.assertTrue(url.startswith("http"))
-=======
+
+        self.harness.begin_with_initial_hooks()
+        self.harness.container_pebble_ready("loki")
+
     def tearDown(self):
         self.check_alert_rules_patcher.stop()
 
@@ -351,6 +273,55 @@
         self.assertEqual(config["common"]["ring"]["instance_addr"], "1.1.1.1")
 
 
+class TestPebblePlan(unittest.TestCase):
+    """Feature: Multi-unit loki deployments.
+
+    Background: TODO
+    """
+
+    @patch("charm.KubernetesServicePatch", lambda x, y: None)
+    @patch_network_get(private_address="1.1.1.1")
+    @given(st.booleans(), st.integers(1, 3), st.integers(0, 3))
+    def test_loki_starts_when_cluster_deployed_without_any_relations(
+        self, is_leader, num_units, num_consumer_apps
+    ):
+        """Scenario: A loki cluster is deployed without any relations."""
+        self.harness = Harness(LokiOperatorCharm)
+        self.addCleanup(self.harness.cleanup)
+
+        # WHEN the unit is started as either a leader or not
+        self.harness.set_leader(is_leader)
+
+        # AND potentially some peers join
+        self.peer_rel_id = self.harness.add_relation("replicas", self.harness.model.name)
+        for i in range(1, num_units):
+            self.harness.add_relation_unit(self.peer_rel_id, f"{self.harness.model.name}/{i}")
+        self.assertEqual(self.harness.model.app.planned_units(), num_units)
+
+        # AND potentially some logging relations join
+        for i in range(num_consumer_apps):
+            self.log_rel_id = self.harness.add_relation("logging", f"consumer-app-{i}")
+            # Add two units per consumer app
+            for u in range(2):
+                self.harness.add_relation_unit(self.log_rel_id, f"consumer-app-{i}/{u}")
+
+        self.harness.begin_with_initial_hooks()
+        self.harness.container_pebble_ready("loki")
+
+        # THEN a pebble service is created for this unit
+        plan = self.harness.get_container_pebble_plan("loki")
+        self.assertIn("loki", plan.services)
+
+        # AND the command includes a config file
+        command = plan.services["loki"].command
+        self.assertIn("-config.file=", command)
+
+        # AND the service is running
+        container = self.harness.charm.unit.get_container("loki")
+        service = container.get_service("loki")
+        self.assertTrue(service.is_running())
+
+
 class TestDelayedPebbleReady(unittest.TestCase):
     """Feature: Charm code must be resilient to any (reasonable) order of startup event firing."""
 
@@ -419,4 +390,46 @@
         # AND app status is "Active" after pebble-ready
         self.harness.container_pebble_ready("loki")
         self.assertIsInstance(self.harness.charm.unit.status, ActiveStatus)
->>>>>>> ca3b71a3
+
+
+class TestAppRelationData(unittest.TestCase):
+    """Feature: Loki advertises common global info over app relation data.
+
+    Background: Consumer charms need to have a URL for downloading promtail.
+    """
+
+    @patch("charm.KubernetesServicePatch", lambda x, y: None)
+    @patch_network_get(private_address="1.1.1.1")
+    def setUp(self) -> None:
+        self.harness = Harness(LokiOperatorCharm)
+        self.addCleanup(self.harness.cleanup)
+        self.harness.set_leader(True)
+
+        self.rel_id = self.harness.add_relation("logging", "consumer")
+        self.harness.add_relation_unit(self.rel_id, "consumer/0")
+
+        self.harness.begin_with_initial_hooks()
+        self.harness.container_pebble_ready("loki")
+
+    def test_endpoint(self):
+        rel_data = self.harness.get_relation_data(self.rel_id, self.harness.charm.unit)
+        # Relation data must include an "endpoints" key
+        self.assertIn("endpoint", rel_data)
+        endpoint = json.loads(rel_data["endpoint"])
+
+        # The endpoint must be a dicts
+        self.assertIsInstance(endpoint, dict)
+
+        # Endpoint must have a "url" key
+        self.assertIn("url", endpoint)
+        self.assertTrue(endpoint["url"].startswith("http"))
+
+    def test_promtail_url(self):
+        rel_data = self.harness.get_relation_data(self.rel_id, self.harness.charm.app)
+
+        # Relation data must include a "promtail_binary_zip_url" key
+        self.assertIn("promtail_binary_zip_url", rel_data)
+
+        # The value must be a url
+        url = rel_data["promtail_binary_zip_url"]
+        self.assertTrue(url.startswith("http"))