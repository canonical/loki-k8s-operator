# Copyright 2020 Canonical Ltd.
# See LICENSE file for licensing details.

import json
import os
import textwrap
import unittest

import yaml
from charms.loki_k8s.v0.loki_push_api import LokiPushApiConsumer
from fs.tempfs import TempFS
from helpers import TempFolderSandbox
from ops.charm import CharmBase
from ops.framework import StoredState
from ops.testing import Harness

LABELED_ALERT_RULES = [
    {
        "name": "loki_20ce8299-3634-4bef-8bd8-5ace6c8816b4_promtail-k8s_alerts",
        "rules": [
            {
                "alert": "HighPercentageError",
                "expr": 'sum(rate({juju_model="loki", juju_model_uuid="20ce8299-3634-4bef-8bd8-5ace6c8816b4", juju_application="promtail-k8s"} |= "error" [5m])) by (job)\n  /\nsum(rate({app="foo", env="production"}[5m])) by (job)\n  > 0.05\n',
                "for": "10m",
                "labels": {
                    "severity": "page",
                    "juju_model": "loki",
                    "juju_model_uuid": "20ce8299-3634-4bef-8bd8-5ace6c8816b4",
                    "juju_application": "promtail-k8s",
                },
                "annotations": {"summary": "High request latency"},
            }
        ],
    }
]

ONE_RULE = {
    "alert": "HighPercentageError",
    "expr": 'sum(rate({%%juju_topology%%} |= "error" [5m])) by (job)\n  /\nsum(rate({app="foo", env="production"}[5m])) by (job)\n  > 0.05\n',
    "for": "10m",
    "labels": {"severity": "page"},
    "annotations": {"summary": "High request latency"},
}


class FakeConsumerCharm(CharmBase):
    _stored = StoredState()
    metadata_yaml = textwrap.dedent(
        """
        containers:
          promtail:
            resource: promtail-image

        requires:
          logging:
            interface: loki_push_api
        """
    )

    def __init__(self, *args, **kwargs):
        super().__init__(*args)
        self._port = 3100
        self._stored.set_default(endpoint_events=0)

        self.loki_consumer = LokiPushApiConsumer(self)
        self.framework.observe(
            self.loki_consumer.on.loki_push_api_endpoint_joined, self.endpoint_events
        )

    def endpoint_events(self, _):
        self._stored.endpoint_events += 1

    @property
    def _loki_push_api(self) -> str:
        loki_push_api = f"http://{self.unit_ip}:{self.charm._port}/loki/api/v1/push"
        data = {"loki_push_api": loki_push_api}
        return json.dumps(data)

    @property
    def unit_ip(self) -> str:
        """Returns unit's IP."""
        return "10.1.2.3"


class TestLokiPushApiConsumer(unittest.TestCase):
    def setUp(self):
        self.harness = Harness(FakeConsumerCharm, meta=FakeConsumerCharm.metadata_yaml)
        self.addCleanup(self.harness.cleanup)
        self.harness.set_leader(True)
        self.harness.begin()

    def test__on_logging_relation_changed_no_leader(self):
        self.harness.set_leader(False)
        rel_id = self.harness.add_relation("logging", "promtail")
        self.harness.add_relation_unit(rel_id, "promtail/0")
        self.assertEqual(self.harness.update_relation_data(rel_id, "promtail", {}), None)

    def test__on_logging_relation_changed_no_unit(self):
        self.harness.set_leader(True)
        rel_id = self.harness.add_relation("logging", "promtail")
        self.harness.add_relation_unit(rel_id, "promtail/0")
        self.assertEqual(
            self.harness.update_relation_data(
                rel_id,
                "promtail",
                {"data": '{"loki_push_api": "http://10.1.2.3:3100/loki/api/v1/push"}'},
            ),
            None,
        )

<<<<<<< HEAD
    def test__on_logging_relation_changed(self):
        loki_push_api = "http://10.1.2.3:3100/loki/api/v1/push"
        self.harness.set_leader(True)
        rel_id = self.harness.add_relation("logging", "promtail")
        self.harness.add_relation_unit(rel_id, "promtail/0")
        self.harness.update_relation_data(
            rel_id,
            "promtail/0",
            {"endpoint": '{"url": "http://10.1.2.3:3100/loki/api/v1/push"}'},
        )
=======
    def test_3_provider_units_related_scaled_down_to_0(self):
        rel_id = self.harness.add_relation("logging", "loki")
>>>>>>> 2c82e896

        # Add 3 Loki units
        for i in range(3):
            loki_unit = f"loki/{i}"
            endpoint = f"http://loki-{i}:3100/loki/api/v1/push"
            data = json.dumps({"url": f"{endpoint}"})
            self.harness.add_relation_unit(rel_id, loki_unit)
            self.harness.update_relation_data(
                rel_id,
                loki_unit,
                {"endpoint": data},
            )

        # Check we have 3 Loki endpoints
        self.assertEqual(len(self.harness.charm.loki_consumer.loki_endpoints), 3)

        # Check each endpoint is a dict, has a "url" key and starts with "http://"
        for endpoint_dict in self.harness.charm.loki_consumer.loki_endpoints:
            self.assertIsInstance(endpoint_dict, dict)
            self.assertTrue(list(endpoint_dict.keys())[0], "url")
            self.assertTrue(endpoint_dict["url"].startswith("http://"))

        # Remove Loki units
        for i in range(3):
            loki_unit = f"loki/{i}"
            self.harness.remove_relation_unit(rel_id, loki_unit)

        # Check we have no more endpoint
        self.assertAlmostEqual(len(self.harness.charm.loki_consumer.loki_endpoints), 0)

    def test__on_upgrade_charm_endpoint_joined_event_fired_for_leader(self):
        self.harness.set_leader(True)

        rel_id = self.harness.add_relation("logging", "promtail")
        self.harness.add_relation_unit(rel_id, "promtail/0")
        self.assertEqual(self.harness.charm._stored.endpoint_events, 1)

        self.harness.update_relation_data(
            rel_id,
            "promtail",
            {"data": '{"loki_push_api": "http://10.1.2.3:3100/loki/api/v1/push"}'},
        )

        self.assertEqual(self.harness.charm._stored.endpoint_events, 2)

    def test__on_upgrade_charm_endpoint_joined_event_fired_for_follower(self):
        self.harness.set_leader(False)

        rel_id = self.harness.add_relation("logging", "promtail")
        self.harness.add_relation_unit(rel_id, "promtail/0")
        self.assertEqual(self.harness.charm._stored.endpoint_events, 1)

        self.harness.update_relation_data(
            rel_id,
            "promtail",
            {"data": '{"loki_push_api": "http://10.1.2.3:3100/loki/api/v1/push"}'},
        )
        self.assertEqual(self.harness.charm._stored.endpoint_events, 2)


class TestReloadAlertRules(unittest.TestCase):
    """Feature: Consumer charm can manually invoke reloading of alerts.

    Background: In use cases such as cos-configuration-k8s-operator, the last hook can fire before
    the alert files show up on disk. In that case relation data would remain empty of alerts. To
    circumvent that, a public method for reloading alert rules is offered.
    """

    NO_ALERTS = json.dumps({})  # relation data representation for the case of "no alerts"

    # use a short-form free-standing alert, for brevity
    ALERT = yaml.safe_dump({"alert": "free_standing", "expr": "avg(some_vector[5m]) > 5"})

    def setUp(self):
        # override the default ordering, since each of these steps depends on the
        # state of the previous test

        # The "GIVEN" statements explicitly work against the way unittest is designed, and it is
        # only through sheer luck that they have worked thus far
        unittest.TestLoader.sortTestMethodsUsing = None  # type: ignore
        self.sandbox = TempFolderSandbox()
        alert_rules_path = os.path.join(self.sandbox.root, "alerts")
        self.alert_rules_path = alert_rules_path

        class ConsumerCharm(CharmBase):
            metadata_yaml = textwrap.dedent(
                """
                requires:
                  logging:
                    interface: loki_push_api
                """
            )

            def __init__(self, *args, **kwargs):
                super().__init__(*args)
                self._port = 3100
                self.loki_consumer = LokiPushApiConsumer(
                    self, alert_rules_path=alert_rules_path, recursive=True
                )

        self.harness = Harness(ConsumerCharm, meta=ConsumerCharm.metadata_yaml)
        # self.harness = Harness(FakeConsumerCharm, meta=FakeConsumerCharm.metadata_yaml)
        self.addCleanup(self.harness.cleanup)
        self.harness.begin_with_initial_hooks()
        self.harness.set_leader(True)
        self.rel_id = self.harness.add_relation("logging", "loki")

        # need to manually emit relation changed
        # https://github.com/canonical/operator/issues/682
        self.harness.charm.on.logging_relation_joined.emit(
            self.harness.charm.model.get_relation("logging")
        )

    def test_reload_when_dir_is_still_empty_changes_nothing(self):
        """Scenario: The reload method is called when the alerts dir is still empty."""
        # GIVEN relation data contains no alerts
        relation = self.harness.charm.model.get_relation("logging")
        self.assertEqual(relation.data[self.harness.charm.app].get("alert_rules"), self.NO_ALERTS)

        # WHEN no rule files are present

        # AND the reload method is called
        self.harness.charm.loki_consumer._reinitialize_alert_rules()

        # THEN relation data is unchanged
        relation = self.harness.charm.model.get_relation("logging")
        self.assertEqual(relation.data[self.harness.charm.app].get("alert_rules"), self.NO_ALERTS)

    def test_reload_after_dir_is_populated_updates_relation_data(self):
        """Scenario: The reload method is called after some alert files are added."""
        # GIVEN relation data contains no alerts
        relation = self.harness.charm.model.get_relation("logging")
        self.assertEqual(relation.data[self.harness.charm.app].get("alert_rules"), self.NO_ALERTS)

        # WHEN some rule files are added to the alerts dir
        self.sandbox.put_file(os.path.join(self.alert_rules_path, "alert.rule"), self.ALERT)

        # AND the reload method is called
        self.harness.charm.loki_consumer._reinitialize_alert_rules()

        # THEN relation data is updated
        relation = self.harness.charm.model.get_relation("logging")
        self.assertNotEqual(
            relation.data[self.harness.charm.app].get("alert_rules"), self.NO_ALERTS
        )

    def test_reload_after_dir_is_emptied_updates_relation_data(self):
        """Scenario: The reload method is called after all the loaded alert files are removed."""
        # GIVEN alert files are present and relation data contains respective alerts
        alert_filename = os.path.join(self.alert_rules_path, "alert.rule")
        self.sandbox.put_file(alert_filename, self.ALERT)
        self.harness.charm.loki_consumer._reinitialize_alert_rules()
        relation = self.harness.charm.model.get_relation("logging")
        self.assertNotEqual(
            relation.data[self.harness.charm.app].get("alert_rules"), self.NO_ALERTS
        )

        # WHEN all rule files are deleted from the alerts dir
        self.sandbox.remove(alert_filename)

        # AND the reload method is called
        self.harness.charm.loki_consumer._reinitialize_alert_rules()

        # THEN relation data is empty again
        relation = self.harness.charm.model.get_relation("logging")
        self.assertEqual(relation.data[self.harness.charm.app].get("alert_rules"), self.NO_ALERTS)

    def test_reload_after_dir_itself_removed_updates_relation_data(self):
        """Scenario: The reload method is called after the alerts dir doesn't exist anymore."""
        # GIVEN alert files are present and relation data contains respective alerts
        alert_filename = os.path.join(self.alert_rules_path, "alert.rule")
        self.sandbox.put_file(alert_filename, self.ALERT)
        self.harness.charm.loki_consumer._reinitialize_alert_rules()
        relation = self.harness.charm.model.get_relation("logging")
        self.assertNotEqual(
            relation.data[self.harness.charm.app].get("alert_rules"), self.NO_ALERTS
        )

        # WHEN the alerts dir itself is deleted
        self.sandbox.remove(alert_filename)
        self.sandbox.rmdir(self.alert_rules_path)

        # AND the reload method is called
        self.harness.charm.loki_consumer._reinitialize_alert_rules()

        # THEN relation data is empty again
        relation = self.harness.charm.model.get_relation("logging")
        self.assertEqual(relation.data[self.harness.charm.app].get("alert_rules"), self.NO_ALERTS)


class TestAlertRuleFormat(unittest.TestCase):
    """Feature: Consumer lib should warn when encountering invalid rules files.

    Background: It is not easy to determine the validity of rule files, but some cases are trivial:
      - empty files
      - files made up of only white-spaces that yaml.safe_load parses as None (space, newline)

    In those cases a warning should be emitted.
    """

    NO_ALERTS = json.dumps({})  # relation data representation for the case of "no alerts"

    def setUp(self):
        self.sandbox = TempFS("consumer_rule_files", auto_clean=True)
        self.addCleanup(self.sandbox.close)

        alert_rules_path = self.sandbox.getsyspath("/")

        class ConsumerCharm(CharmBase):
            metadata_yaml = textwrap.dedent(
                """
                name: loki-consumer-k8s
                requires:
                  logging:
                    interface: loki_push_api
                peers:
                  replicas:
                    interface: consumer_charm_replica
                """
            )

            def __init__(self, *args, **kwargs):
                super().__init__(*args)
                self._port = 3100
                self.loki_consumer = LokiPushApiConsumer(
                    self, alert_rules_path=alert_rules_path, recursive=True
                )

        self.harness = Harness(ConsumerCharm, meta=ConsumerCharm.metadata_yaml)
        self.addCleanup(self.harness.cleanup)

        self.peer_rel_id = self.harness.add_relation("replicas", self.harness.model.app.name)
        self.harness.set_leader(True)

        self.rel_id = self.harness.add_relation(relation_name="logging", remote_app="loki")
        self.harness.add_relation_unit(self.rel_id, "loki/0")

    def test_empty_rule_files_are_dropped_and_produce_an_error(self):
        """Scenario: Consumer charm attempts to forward an empty rule file."""
        # GIVEN a bunch of empty rule files (and ONLY empty rule files)
        self.sandbox.writetext("empty.rule", "")
        self.sandbox.writetext("whitespace1.rule", " ")
        self.sandbox.writetext("whitespace2.rule", "\n")
        self.sandbox.writetext("whitespace3.rule", "\r\n")

        # WHEN charm starts
        with self.assertLogs(level="ERROR") as logger:
            self.harness.begin_with_initial_hooks()

        # THEN relation data is empty (empty rule files do not get forwarded in any way)
        relation = self.harness.charm.model.get_relation("logging")
        self.assertEqual(relation.data[self.harness.charm.app].get("alert_rules"), self.NO_ALERTS)

        # AND an error message is recorded for every empty file
        logger_output = "\n".join(logger.output)
        self.assertIn("empty.rule", logger_output)
        self.assertIn("whitespace1.rule", logger_output)
        self.assertIn("whitespace2.rule", logger_output)
        self.assertIn("whitespace3.rule", logger_output)

    def test_rules_files_with_invalid_yaml_are_dropped_and_produce_an_error(self):
        """Scenario: Consumer charm attempts to forward a rule file which is invalid yaml."""
        # GIVEN a bunch of invalid yaml rule files (and ONLY invalid yaml rule files)
        self.sandbox.writetext("tab.rule", "\t")
        self.sandbox.writetext("multicolon.rule", "this: is: not: yaml")

        # WHEN charm starts
        with self.assertLogs(level="ERROR") as logger:
            self.harness.begin_with_initial_hooks()

        # THEN relation data is empty (invalid rule files do not get forwarded in any way)
        relation = self.harness.charm.model.get_relation("logging")
        self.assertEqual(relation.data[self.harness.charm.app].get("alert_rules"), self.NO_ALERTS)

        # AND an error message is recorded for every invalid file
        logger_output = "\n".join(logger.output)
        self.assertIn("tab.rule", logger_output)
        self.assertIn("multicolon.rule", logger_output)

    def test_rules_have_correct_labels(self):
        unlabeled_rule = {
            "groups": [
                {
                    "name": "alert_on_error",
                    "rules": [
                        {
                            "alert": "alert_on_error",
                            "expr": 'rate({%%juju_topology%%}|="ERROR"[5m]) > 0',
                            "for": "1m",
                            "labels": {
                                "severity": "critical",
                            },
                            "annotations": {"summary": "Logs found at ERROR level"},
                        }
                    ],
                }
            ]
        }
        self.sandbox.writetext("error.rules", yaml.dump(unlabeled_rule))
        self.harness.begin_with_initial_hooks()
        relation = self.harness.charm.model.get_relation("logging")
        rules = json.loads(relation.data[self.harness.charm.app].get("alert_rules"))
        expr = rules["groups"][0]["rules"][0]["expr"]
        self.assertIn("juju_model", expr)
        self.assertIn("juju_model_uuid", expr)
        self.assertIn("juju_application", expr)
        self.assertIn("juju_charm", expr)
        self.assertNotIn("juju_unit", expr)
        self.assertEqual(
            set(rules["groups"][0]["rules"][0]["labels"]),
            {"juju_application", "juju_charm", "juju_model", "juju_model_uuid", "severity"},
        )

    def test_rules_have_correct_labels_when_unit_is_set(self):
        unlabeled_rule = {
            "groups": [
                {
                    "name": "alert_on_error",
                    "rules": [
                        {
                            "alert": "alert_on_error",
                            "expr": 'rate({%%juju_topology%%, juju_unit="app/0"}|="ERROR"[5m]) > 0',
                            "for": "1m",
                            "labels": {
                                "severity": "critical",
                                "juju_unit": "app/0",
                            },
                            "annotations": {"summary": "Logs found at ERROR level"},
                        }
                    ],
                }
            ]
        }
        self.sandbox.writetext("error.rules", yaml.dump(unlabeled_rule))
        self.harness.begin_with_initial_hooks()
        relation = self.harness.charm.model.get_relation("logging")
        rules = json.loads(relation.data[self.harness.charm.app].get("alert_rules"))
        expr = rules["groups"][0]["rules"][0]["expr"]
        self.assertIn("juju_model", expr)
        self.assertIn("juju_model_uuid", expr)
        self.assertIn("juju_application", expr)
        self.assertIn("juju_charm", expr)
        self.assertIn("juju_unit", expr)
        self.assertEqual(
            set(rules["groups"][0]["rules"][0]["labels"]),
            {
                "juju_application",
                "juju_charm",
                "juju_model",
                "juju_model_uuid",
                "severity",
                "juju_unit",
            },
        )<|MERGE_RESOLUTION|>--- conflicted
+++ resolved
@@ -108,21 +108,8 @@
             None,
         )
 
-<<<<<<< HEAD
-    def test__on_logging_relation_changed(self):
-        loki_push_api = "http://10.1.2.3:3100/loki/api/v1/push"
-        self.harness.set_leader(True)
-        rel_id = self.harness.add_relation("logging", "promtail")
-        self.harness.add_relation_unit(rel_id, "promtail/0")
-        self.harness.update_relation_data(
-            rel_id,
-            "promtail/0",
-            {"endpoint": '{"url": "http://10.1.2.3:3100/loki/api/v1/push"}'},
-        )
-=======
     def test_3_provider_units_related_scaled_down_to_0(self):
         rel_id = self.harness.add_relation("logging", "loki")
->>>>>>> 2c82e896
 
         # Add 3 Loki units
         for i in range(3):
