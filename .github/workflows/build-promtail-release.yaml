name: Build Promtail releases
on:
  # Manual trigger
  workflow_call:
    inputs:
      release:
        required: true
        type: string

permissions:
  contents: write

jobs:

  build-dynamic:
    name: Build dynamically-linked Promtail
    runs-on: ${{ matrix.config.uses }}
    strategy:
      matrix:
        config:
          - arch: amd64
            uses: ubuntu-20.04
          - arch: arm64
            uses: Ubuntu_ARM64_4C_16G_01
    steps:
      - name: Checkout grafana/loki, tag ${{inputs.release}}
        uses: actions/checkout@v2
        with:
          repository: grafana/loki
          ref: ${{inputs.release}}
          fetch-depth: 1
          path: ./loki-upstream
      - name: Checkout ${{github.repository}}
        uses: actions/checkout@v2
        with:
          fetch-depth: 0
          path: ./loki-k8s-operator
      - name: Set up Go
        uses: actions/setup-go@v5
        with:
<<<<<<< HEAD
          go-version: 'stable'
=======
          go-version: '1.21.8'
>>>>>>> 19b37ab3
      - name: Install systemd dependencies
        run: |
          sudo apt-get update
          sudo apt-get install libsystemd-dev -y
      - name: Install build-essential
        run: |
          sudo apt-get update
          sudo apt-get install build-essential -y
      - name: Build Promtail
        working-directory: loki-upstream
        run: |
          GOHOSTOS=linux GOARCH=${{matrix.config.arch}} make promtail
          ldd clients/cmd/promtail/promtail
          file clients/cmd/promtail/promtail
      - name: Attach promtail-dynamic-${{matrix.config.arch}} artifact to run
        uses: actions/upload-artifact@v3
        with:
          name: promtail-dynamic-${{matrix.config.arch}}
          path: ./loki-upstream/clients/cmd/promtail/promtail

  test-dynamic:
    name: Test dynamically-linked Promtail
    runs-on: ${{ matrix.config.uses }}
    needs: build-dynamic
    # TODO: Also run tests on arm64
    strategy:
      matrix:
        config:
          - arch: amd64
            uses: ubuntu-20.04
          - arch: arm64
            uses: Ubuntu_ARM64_4C_16G_01
        base: [debian, ubuntu]
    steps:
      - name: Checkout ${{github.repository}}
        uses: actions/checkout@v2
        with:
          fetch-depth: 0
      - name: Download the promtail-dynamic-${{matrix.config.arch}} artifact
        uses: actions/download-artifact@v3
        with:
          name: promtail-dynamic-${{matrix.config.arch}}
          path: ./dist/
      - name: Set up Docker
        run: |
          sudo apt-get update
          sudo apt-get install ca-certificates curl
          sudo install -m 0755 -d /etc/apt/keyrings
          sudo curl -fsSL https://download.docker.com/linux/ubuntu/gpg -o /etc/apt/keyrings/docker.asc
          sudo chmod a+r /etc/apt/keyrings/docker.asc
          echo \
              "deb [arch=$(dpkg --print-architecture) signed-by=/etc/apt/keyrings/docker.asc] https://download.docker.com/linux/ubuntu \
              $(. /etc/os-release && echo "$VERSION_CODENAME") stable" | \
          sudo tee /etc/apt/sources.list.d/docker.list > /dev/null
          sudo apt-get update
          sudo apt-get install -y docker-ce docker-ce-cli containerd.io docker-buildx-plugin docker-compose-plugin
      - name: Build and test ${{matrix.base}} image
        # If promtail is borked on this base, the `docker run` invocation will fail
        run: |
          export DOCKER_BUILDKIT=1 
          sudo -E docker build . -f promtail-build/dynamic/test/Dockerfile.${{matrix.base}} -t promtail-dynamic-${{matrix.base}}
          sudo -E docker run promtail-dynamic-${{matrix.base}}

  build-static:
    name: Build statically-linked Promtail
    runs-on: ubuntu-latest
    strategy:
      matrix:
        arch: [amd64, arm64]
    steps:
      - name: Checkout grafana/loki, tag ${{inputs.release}}
        uses: actions/checkout@v2
        with:
          repository: grafana/loki
          ref: ${{inputs.release}}
          fetch-depth: 1
          path: ./loki-upstream
      - name: Checkout ${{github.repository}}
        uses: actions/checkout@v2
        with:
          fetch-depth: 0
          path: ./loki-k8s-operator
      - name: Set up Go
        uses: actions/setup-go@v5
        with:
<<<<<<< HEAD
          go-version: 'stable'
=======
          go-version: '1.21.8'
>>>>>>> 19b37ab3
      - name: Build Promtail
        # We run the make-based build with CGO_ENABLED=0
        # because we want statically-linked binaries and
        # cross-build for the specified architecture
        working-directory: loki-upstream
        run: |
          CGO_ENABLED=0 GOHOSTOS=linux GOARCH=${{matrix.arch}} make clients/cmd/promtail/promtail
          file clients/cmd/promtail/promtail
      - name: Attach promtail-static-${{matrix.arch}} artifact to run
        uses: actions/upload-artifact@v3
        with:
          name: promtail-static-${{matrix.arch}}
          path: ./loki-upstream/clients/cmd/promtail/promtail

  test-static:
    name: Test statically-linked Promtail
    runs-on: ${{ matrix.config.uses }}
    needs: build-static
    strategy:
      matrix:
        config:
          - arch: amd64
            uses: ubuntu-20.04
          - arch: arm64
            uses: Ubuntu_ARM64_4C_16G_01
        base: [ubuntu]
    steps:
      - name: Checkout ${{github.repository}}
        uses: actions/checkout@v2
        with:
          fetch-depth: 0
      - name: Download the promtail-static-${{matrix.config.arch}} artifact
        uses: actions/download-artifact@v3
        with:
          name: promtail-static-${{matrix.config.arch}}
          path: ./dist/
      - name: Set up Docker
        run: |
          sudo apt-get update
          sudo apt-get install ca-certificates curl
          sudo install -m 0755 -d /etc/apt/keyrings
          sudo curl -fsSL https://download.docker.com/linux/ubuntu/gpg -o /etc/apt/keyrings/docker.asc
          sudo chmod a+r /etc/apt/keyrings/docker.asc
          echo \
              "deb [arch=$(dpkg --print-architecture) signed-by=/etc/apt/keyrings/docker.asc] https://download.docker.com/linux/ubuntu \
              $(. /etc/os-release && echo "$VERSION_CODENAME") stable" | \
          sudo tee /etc/apt/sources.list.d/docker.list > /dev/null
          sudo apt-get update
          sudo apt-get install -y docker-ce docker-ce-cli containerd.io docker-buildx-plugin docker-compose-plugin

      - name: Build and test ${{matrix.base}} image
        # If promtail is borked on this base, the `docker run` invocation will fail
        run: |
          export DOCKER_BUILDKIT=1 
          sudo -E docker build . -f promtail-build/static/test/Dockerfile.${{matrix.base}} -t promtail-static-${{matrix.base}}
          sudo -E docker run promtail-static-${{matrix.base}}

  tag:
    name: Publish Promtail release to ${{github.repository}}
    runs-on: ubuntu-latest
    needs: [test-dynamic, test-static]
    env:
      RELEASE: promtail-${{inputs.release}}
    steps:
      - name: Checkout grafana/loki, tag ${{inputs.release}}
        uses: actions/checkout@v2
        with:
          repository: grafana/loki
          ref: ${{inputs.release}}
          fetch-depth: 1
          path: ./loki-upstream
      - name: Checkout ${{github.repository}}, ${{github.ref}}
        uses: actions/checkout@v2
        with:
          fetch-depth: 0
          path: ./loki-k8s-operator
      - name: Create shallow tag
        # We rebase the commit from the release tag from the upstream loki
        # repository on the initial commit of canonical/loki-k8s-operator,
        # because GitHub does not allow us to push a shallow tag (tag to a
        # commit with no parent), so we "reconcile" the history of the
        # two repositories to have the initial commit of canonical/loki-k8s-operator
        # as common history.
        #
        # We also remove the build automation from the tag, as that is not something
        # we use, and if we left the .github folder, the pushing of the tag
        # to canonical/loki-k8s-operator would fail with:
        #
        #  refusing to allow a GitHub App to create or update workflow \
        #    `.github/workflows/backport.yml` without `workflows` permission
        run: |
          initial_operator_commit=$(cd ./loki-k8s-operator && git log ${{github.ref}} --oneline | tail -1 | awk '{ print $1 }')
          cd ./loki-upstream
          git config user.name github-actions
          git config user.email github-actions@github.com
          git remote add charm ../loki-k8s-operator
          git fetch charm
          git rebase "${initial_operator_commit}" --strategy-option ours

          echo "Removing build automation from the commit"

          git rm -rf .github || true
          git rm -rf .circleci || true
          git rm -rf .drone || true
          git rm .golangci.yml || true

          echo "Creating the new commit"

          git commit --amend --no-edit

          echo "Creating the new tag"

          git tag "${RELEASE}"

          echo "Pushing the tag to the local ${{github.repository}} clone"

          git push charm "${RELEASE}"

          echo "Pushing the tag to the upstream ${{github.repository}} repository"

          cd ../loki-k8s-operator
          git push origin "${RELEASE}"

  release:
    runs-on: ubuntu-latest
    needs: tag
    steps:
      - name: Download the artifacts
        uses: actions/download-artifact@v3
        with:
          path: artifacts
      - name: List artifacts
        run: |
          find .
      - name: Prepare artifacts for release
        run: |
          mkdir release
          for f in artifacts/promtail-*; do cp "${f}/promtail" "release/$(basename ${f})"; done
          cd release
          for f in *; do gzip ${f}; done
      - name: Create GitHub release
        uses: ncipollo/release-action@v1
        with:
          name: "Promtail ${{inputs.release}}"
          body: |
            Dynamically- and statically-linked builds for Promtail, based on the [upstream '${{inputs.release}}'](https://github.com/grafana/loki/releases/tag/${{inputs.release}}) release of the `grafana/loki` project.
          artifacts: release/*
          tag: promtail-${{inputs.release}}
          token: ${{ secrets.GITHUB_TOKEN }}<|MERGE_RESOLUTION|>--- conflicted
+++ resolved
@@ -38,11 +38,7 @@
       - name: Set up Go
         uses: actions/setup-go@v5
         with:
-<<<<<<< HEAD
-          go-version: 'stable'
-=======
           go-version: '1.21.8'
->>>>>>> 19b37ab3
       - name: Install systemd dependencies
         run: |
           sudo apt-get update
@@ -128,11 +124,7 @@
       - name: Set up Go
         uses: actions/setup-go@v5
         with:
-<<<<<<< HEAD
-          go-version: 'stable'
-=======
           go-version: '1.21.8'
->>>>>>> 19b37ab3
       - name: Build Promtail
         # We run the make-based build with CGO_ENABLED=0
         # because we want statically-linked binaries and
